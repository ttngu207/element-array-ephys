--- conflicted
+++ resolved
@@ -39,11 +39,7 @@
         "scikit-image",
         "nbformat>=4.2.0",
         "pyopenephys>=1.1.6",
-<<<<<<< HEAD
-        "element-interface @ git+https://github.com/datajoint/element-interface.git@staging",
-=======
         "element-interface @ git+https://github.com/datajoint/element-interface.git",
->>>>>>> 8aba9ea3
         "numba",
     ],
     extras_require={
