--- conflicted
+++ resolved
@@ -139,13 +139,8 @@
                 KS2ver=f'{Decimal(clustering_method.replace("kilosort", "")):.1f}',
                 run_CatGT=run_CatGT,
             )
-<<<<<<< HEAD
             if run_CatGT:
                 run_kilosort.run_CatGT()
-=======
-            modules_to_run = []
-            run_kilosort.run_CatGT()
->>>>>>> 8ec5551c
         elif acq_software == "Open Ephys":
             oe_probe = ephys.get_openephys_probe_data(key)
 
@@ -209,7 +204,6 @@
                 params.get("run_CatGT", True)
                 and "_tcat." not in spikeglx_meta_filepath.stem
             )
-            
             run_kilosort = kilosort_triggering.SGLXKilosortPipeline(
                 npx_input_dir=spikeglx_meta_filepath.parent,
                 ks_output_dir=kilosort_dir,
@@ -217,12 +211,8 @@
                 KS2ver=f'{Decimal(clustering_method.replace("kilosort", "")):.1f}',
                 run_CatGT=run_CatGT,
             )
-<<<<<<< HEAD
             modules_to_run = ["kilosort_helper"]
             run_kilosort._CatGT_finished = run_CatGT
-=======
-            run_kilosort._CatGT_finished = True
->>>>>>> 8ec5551c
             run_kilosort.run_modules(modules_to_run)
         elif acq_software == "Open Ephys":
             oe_probe = ephys.get_openephys_probe_data(key)
@@ -277,8 +267,6 @@
         ).fetch1("acq_software", "clustering_method")
 
         params = (KilosortPreProcessing & key).fetch1("params")
-<<<<<<< HEAD
-=======
         modules_to_run = [
             "kilosort_postprocessing",
             "noise_templates",
@@ -286,7 +274,6 @@
             "quality_metrics",
         ]
 
->>>>>>> 8ec5551c
         if acq_software == "SpikeGLX":
             spikeglx_meta_filepath = ephys.get_spikeglx_meta_filepath(key)
             spikeglx_recording = spikeglx.SpikeGLX(spikeglx_meta_filepath.parent)
@@ -302,18 +289,9 @@
                 KS2ver=f'{Decimal(clustering_method.replace("kilosort", "")):.1f}',
                 run_CatGT=run_CatGT,
             )
-<<<<<<< HEAD
-            modules_to_run = [
-                "kilosort_postprocessing",
-                "noise_templates",
-                "mean_waveforms",
-                "quality_metrics",
-            ]
             run_kilosort._CatGT_finished = run_CatGT
-=======
-            run_kilosort._CatGT_finished = True
->>>>>>> 8ec5551c
-            run_kilosort.run_modules(modules_to_run)
+            run_kilosort.run_modules(modules_to_run)
+
         elif acq_software == "Open Ephys":
             oe_probe = ephys.get_openephys_probe_data(key)
 
