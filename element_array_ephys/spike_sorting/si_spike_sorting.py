"""
The following DataJoint pipeline implements the sequence of steps in the spike-sorting routine featured in the "spikeinterface" pipeline. Spikeinterface was developed by Alessio Buccino, Samuel Garcia, Cole Hurwitz, Jeremy Magland, and Matthias Hennig (https://github.com/SpikeInterface)
"""

from datetime import datetime

import datajoint as dj
import pandas as pd
import spikeinterface as si
from element_array_ephys import probe, readers
from element_interface.utils import find_full_path, memoized_result
from spikeinterface import exporters, extractors, sorters

from . import si_preprocessing

log = dj.logger

schema = dj.schema()

ephys = None


def activate(
    schema_name,
    *,
    ephys_module,
    create_schema=True,
    create_tables=True,
):
    """
    activate(schema_name, *, create_schema=True, create_tables=True, activated_ephys=None)
        :param schema_name: schema name on the database server to activate the `spike_sorting` schema
        :param ephys_module: the activated ephys element for which this `spike_sorting` schema will be downstream from
        :param create_schema: when True (default), create schema in the database if it does not yet exist.
        :param create_tables: when True (default), create tables in the database if they do not yet exist.
    """
    global ephys
    ephys = ephys_module
    schema.activate(
        schema_name,
        create_schema=create_schema,
        create_tables=create_tables,
        add_objects=ephys.__dict__,
    )
    ephys.Clustering.key_source -= PreProcessing.key_source.proj()


SI_SORTERS = [s.replace("_", ".") for s in si.sorters.sorter_dict.keys()]


@schema
class PreProcessing(dj.Imported):
    """A table to handle preprocessing of each clustering task. The output will be serialized and stored as a si_recording.pkl in the output directory."""

    definition = """
    -> ephys.ClusteringTask
    ---
    execution_time: datetime   # datetime of the start of this step
    execution_duration: float  # execution duration in hours
    """

    @property
    def key_source(self):
        return (
            ephys.ClusteringTask * ephys.ClusteringParamSet
            & {"task_mode": "trigger"}
            & f"clustering_method in {tuple(SI_SORTERS)}"
        ) - ephys.Clustering

    def make(self, key):
        """Triggers or imports clustering analysis."""
        execution_time = datetime.utcnow()

        # Set the output directory
        clustering_method, acq_software, output_dir, params = (
            ephys.ClusteringTask * ephys.EphysRecording * ephys.ClusteringParamSet & key
        ).fetch1("clustering_method", "acq_software", "clustering_output_dir", "params")

        # Get sorter method and create output directory.
        sorter_name = clustering_method.replace(".", "_")

        for required_key in (
            "SI_PREPROCESSING_METHOD",
            "SI_SORTING_PARAMS",
            "SI_POSTPROCESSING_PARAMS",
        ):
            if required_key not in params:
                raise ValueError(
                    f"{required_key} must be defined in ClusteringParamSet for SpikeInterface execution"
                )

        # Get probe information to recording object
        electrodes_df = (
            (
                ephys.EphysRecording.Channel
                * probe.ElectrodeConfig.Electrode
                * probe.ProbeType.Electrode
                & key
            )
            .fetch(format="frame")
            .reset_index()
        )

        # Set directory to store recording file.
        if not output_dir:
            output_dir = ephys.ClusteringTask.infer_output_dir(
                key, relative=True, mkdir=True
            )
            # update clustering_output_dir
            ephys.ClusteringTask.update1(
                {**key, "clustering_output_dir": output_dir.as_posix()}
            )
        output_dir = find_full_path(ephys.get_ephys_root_data_dir(), output_dir)
        recording_dir = output_dir / sorter_name / "recording"
        recording_dir.mkdir(parents=True, exist_ok=True)
        recording_file = recording_dir / "si_recording.pkl"

        # Create SI recording extractor object
        if acq_software == "SpikeGLX":
            spikeglx_meta_filepath = ephys.get_spikeglx_meta_filepath(key)
            spikeglx_recording = readers.spikeglx.SpikeGLX(
                spikeglx_meta_filepath.parent
            )
            spikeglx_recording.validate_file("ap")
            data_dir = spikeglx_meta_filepath.parent

            si_extractor = si.extractors.neoextractors.spikeglx.SpikeGLXRecordingExtractor
            stream_names, stream_ids = si.extractors.get_neo_streams(
<<<<<<< HEAD
                acq_software, folder_path=data_dir
=======
                "spikeglx", folder_path=data_dir
>>>>>>> 5dc59537
            )
            si_recording: si.BaseRecording = si_extractor(
                folder_path=data_dir, stream_name=stream_names[0]
            )
        elif acq_software == "Open Ephys":
            oe_probe = ephys.get_openephys_probe_data(key)
            assert len(oe_probe.recording_info["recording_files"]) == 1
            data_dir = oe_probe.recording_info["recording_files"][0]
            si_extractor = si.extractors.neoextractors.openephys.OpenEphysBinaryRecordingExtractor

            stream_names, stream_ids = si.extractors.get_neo_streams(
<<<<<<< HEAD
                acq_software, folder_path=data_dir
=======
                "openephysbinary", folder_path=data_dir
>>>>>>> 5dc59537
            )
            si_recording: si.BaseRecording = si_extractor(
                folder_path=data_dir, stream_name=stream_names[0]
            )
<<<<<<< HEAD
        elif acq_software == "Trellis":
            si_extractor = si.extractors.neoextractors.blackrock.BlackrockRecordingExtractor

            nsx5_relpaths = (ephys.EphysRecording.EphysFile & key).fetch("file_path")
            nsx5_fullpaths = [
                find_full_path(ephys.get_ephys_root_data_dir(), f + ".ns5")
                for f in nsx5_relpaths
            ]
            si_recs = []
            for f in nsx5_fullpaths:
                si_rec = si_extractor(file_path=f, stream_name="nsx5")
                # find & remove non-ephys channels
                non_ephys_chns = set(si_rec.channel_ids) - set(
                    (electrodes_df.channel_idx.values + 1).astype(str)
                )
                si_recs.append(si_rec.remove_channels(list(non_ephys_chns)))
            si_recording = si.concatenate_recordings(si_recs)
=======
>>>>>>> 5dc59537
        else:
            raise NotImplementedError(
                f"SpikeInterface processing for {acq_software} not yet implemented."
            )
<<<<<<< HEAD
=======

        # Add probe information to recording object
        electrodes_df = (
            (
                ephys.EphysRecording.Channel
                * probe.ElectrodeConfig.Electrode
                * probe.ProbeType.Electrode
                & key
            )
            .fetch(format="frame")
            .reset_index()
        )
>>>>>>> 5dc59537

        # Create SI probe object
        si_probe = readers.probe_geometry.to_probeinterface(
            electrodes_df[["electrode", "x_coord", "y_coord", "shank"]]
        )
        si_probe.set_device_channel_indices(electrodes_df["channel_idx"].values)
        si_recording.set_probe(probe=si_probe, in_place=True)

        # Run preprocessing and save results to output folder
        si_preproc_func = getattr(si_preprocessing, params["SI_PREPROCESSING_METHOD"])
        si_recording = si_preproc_func(si_recording)
        si_recording.dump_to_pickle(file_path=recording_file, relative_to=output_dir)

        self.insert1(
            {
                **key,
                "execution_time": execution_time,
                "execution_duration": (
                    datetime.utcnow() - execution_time
                ).total_seconds()
                / 3600,
            }
        )


@schema
class SIClustering(dj.Imported):
    """A processing table to handle each clustering task."""

    definition = """
    -> PreProcessing
    ---
    execution_time: datetime        # datetime of the start of this step
    execution_duration: float       # execution duration in hours
    """

    def make(self, key):
        execution_time = datetime.utcnow()

        # Load recording object.
        clustering_method, output_dir, params = (
            ephys.ClusteringTask * ephys.ClusteringParamSet & key
        ).fetch1("clustering_method", "clustering_output_dir", "params")
        output_dir = find_full_path(ephys.get_ephys_root_data_dir(), output_dir)
        sorter_name = clustering_method.replace(".", "_")
        recording_file = output_dir / sorter_name / "recording" / "si_recording.pkl"
        si_recording: si.BaseRecording = si.load_extractor(
            recording_file, base_folder=output_dir
        )

        sorting_params = params["SI_SORTING_PARAMS"]
        sorting_output_dir = output_dir / sorter_name / "spike_sorting"

        # Run sorting
        @memoized_result(
            uniqueness_dict=sorting_params,
            output_directory=sorting_output_dir,
        )
        def _run_sorter():
            # Sorting performed in a dedicated docker environment if the sorter is not built in the spikeinterface package.
            si_sorting: si.sorters.BaseSorter = si.sorters.run_sorter(
                sorter_name=sorter_name,
                recording=si_recording,
                folder=sorting_output_dir,
                remove_existing_folder=True,
                verbose=True,
                docker_image=sorter_name not in si.sorters.installed_sorters(),
                **sorting_params,
            )

            # Save sorting object
            sorting_save_path = sorting_output_dir / "si_sorting.pkl"
            si_sorting.dump_to_pickle(sorting_save_path, relative_to=output_dir)

        _run_sorter()

        self.insert1(
            {
                **key,
                "execution_time": execution_time,
                "execution_duration": (
                    datetime.utcnow() - execution_time
                ).total_seconds()
                / 3600,
            }
        )


@schema
class PostProcessing(dj.Imported):
    """A processing table to handle each clustering task."""

    definition = """
    -> SIClustering
    ---
    execution_time: datetime   # datetime of the start of this step
    execution_duration: float  # execution duration in hours
    do_si_export=0: bool       # whether to export to phy
    """

    def make(self, key):
        execution_time = datetime.utcnow()

        # Load recording & sorting object.
        clustering_method, output_dir, params = (
            ephys.ClusteringTask * ephys.ClusteringParamSet & key
        ).fetch1("clustering_method", "clustering_output_dir", "params")
        output_dir = find_full_path(ephys.get_ephys_root_data_dir(), output_dir)
        sorter_name = clustering_method.replace(".", "_")

        recording_file = output_dir / sorter_name / "recording" / "si_recording.pkl"
        sorting_file = output_dir / sorter_name / "spike_sorting" / "si_sorting.pkl"

        si_recording: si.BaseRecording = si.load_extractor(
            recording_file, base_folder=output_dir
        )
        si_sorting: si.sorters.BaseSorter = si.load_extractor(
            sorting_file, base_folder=output_dir
        )

        postprocessing_params = params["SI_POSTPROCESSING_PARAMS"]

        job_kwargs = postprocessing_params.get(
            "job_kwargs", {"n_jobs": -1, "chunk_duration": "1s"}
        )

        analyzer_output_dir = output_dir / sorter_name / "sorting_analyzer"

        @memoized_result(
            uniqueness_dict=postprocessing_params,
            output_directory=analyzer_output_dir,
        )
        def _sorting_analyzer_compute():
            # Sorting Analyzer
            sorting_analyzer = si.create_sorting_analyzer(
                sorting=si_sorting,
                recording=si_recording,
                format="binary_folder",
                folder=analyzer_output_dir,
                sparse=True,
                overwrite=True,
            )

            # The order of extension computation is drawn from sorting_analyzer.get_computable_extensions()
            # each extension is parameterized by params specified in extensions_params dictionary (skip if not specified)
            extensions_params = postprocessing_params.get("extensions", {})
            extensions_to_compute = {
                ext_name: extensions_params[ext_name]
                for ext_name in sorting_analyzer.get_computable_extensions()
                if ext_name in extensions_params
            }

            sorting_analyzer.compute(extensions_to_compute, **job_kwargs)

        _sorting_analyzer_compute()

        self.insert1(
            {
                **key,
                "execution_time": execution_time,
                "execution_duration": (
                    datetime.utcnow() - execution_time
                ).total_seconds()
                / 3600,
                "do_si_export": postprocessing_params.get("export_to_phy", False)
                or postprocessing_params.get("export_report", False),
            }
        )

        # Once finished, insert this `key` into ephys.Clustering
        ephys.Clustering.insert1(
            {**key, "clustering_time": datetime.utcnow()}, allow_direct_insert=True
        )


@schema
class SIExport(dj.Computed):
    """A SpikeInterface export report and to Phy"""

    definition = """
    -> PostProcessing
    ---
    execution_time: datetime
    execution_duration: float
    """

    @property
    def key_source(self):
        return PostProcessing & "do_si_export = 1"

    def make(self, key):
        execution_time = datetime.utcnow()

        clustering_method, output_dir, params = (
            ephys.ClusteringTask * ephys.ClusteringParamSet & key
        ).fetch1("clustering_method", "clustering_output_dir", "params")
        output_dir = find_full_path(ephys.get_ephys_root_data_dir(), output_dir)
        sorter_name = clustering_method.replace(".", "_")

        postprocessing_params = params["SI_POSTPROCESSING_PARAMS"]

        job_kwargs = postprocessing_params.get(
            "job_kwargs", {"n_jobs": -1, "chunk_duration": "1s"}
        )

        analyzer_output_dir = output_dir / sorter_name / "sorting_analyzer"
        sorting_analyzer = si.load_sorting_analyzer(folder=analyzer_output_dir)

        @memoized_result(
            uniqueness_dict=postprocessing_params,
            output_directory=analyzer_output_dir / "phy",
        )
        def _export_to_phy():
            # Save to phy format
            si.exporters.export_to_phy(
                sorting_analyzer=sorting_analyzer,
                output_folder=analyzer_output_dir / "phy",
                use_relative_path=True,
                **job_kwargs,
            )

        @memoized_result(
            uniqueness_dict=postprocessing_params,
            output_directory=analyzer_output_dir / "spikeinterface_report",
        )
        def _export_report():
            # Generate spike interface report
            si.exporters.export_report(
                sorting_analyzer=sorting_analyzer,
                output_folder=analyzer_output_dir / "spikeinterface_report",
                **job_kwargs,
            )

        if postprocessing_params.get("export_report", False):
            _export_report()
        if postprocessing_params.get("export_to_phy", False):
            _export_to_phy()

        self.insert1(
            {
                **key,
                "execution_time": execution_time,
                "execution_duration": (
                    datetime.utcnow() - execution_time
                ).total_seconds()
                / 3600,
            }
        )<|MERGE_RESOLUTION|>--- conflicted
+++ resolved
@@ -126,11 +126,7 @@
 
             si_extractor = si.extractors.neoextractors.spikeglx.SpikeGLXRecordingExtractor
             stream_names, stream_ids = si.extractors.get_neo_streams(
-<<<<<<< HEAD
-                acq_software, folder_path=data_dir
-=======
                 "spikeglx", folder_path=data_dir
->>>>>>> 5dc59537
             )
             si_recording: si.BaseRecording = si_extractor(
                 folder_path=data_dir, stream_name=stream_names[0]
@@ -142,16 +138,11 @@
             si_extractor = si.extractors.neoextractors.openephys.OpenEphysBinaryRecordingExtractor
 
             stream_names, stream_ids = si.extractors.get_neo_streams(
-<<<<<<< HEAD
-                acq_software, folder_path=data_dir
-=======
                 "openephysbinary", folder_path=data_dir
->>>>>>> 5dc59537
             )
             si_recording: si.BaseRecording = si_extractor(
                 folder_path=data_dir, stream_name=stream_names[0]
             )
-<<<<<<< HEAD
         elif acq_software == "Trellis":
             si_extractor = si.extractors.neoextractors.blackrock.BlackrockRecordingExtractor
 
@@ -169,27 +160,10 @@
                 )
                 si_recs.append(si_rec.remove_channels(list(non_ephys_chns)))
             si_recording = si.concatenate_recordings(si_recs)
-=======
->>>>>>> 5dc59537
         else:
             raise NotImplementedError(
                 f"SpikeInterface processing for {acq_software} not yet implemented."
             )
-<<<<<<< HEAD
-=======
-
-        # Add probe information to recording object
-        electrodes_df = (
-            (
-                ephys.EphysRecording.Channel
-                * probe.ElectrodeConfig.Electrode
-                * probe.ProbeType.Electrode
-                & key
-            )
-            .fetch(format="frame")
-            .reset_index()
-        )
->>>>>>> 5dc59537
 
         # Create SI probe object
         si_probe = readers.probe_geometry.to_probeinterface(
