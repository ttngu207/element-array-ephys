import gc
import importlib
import inspect
import pathlib
import re
from decimal import Decimal
import datajoint as dj
import numpy as np
import pandas as pd
<<<<<<< HEAD

=======
>>>>>>> 1a1b18f8
from element_interface.utils import dict_to_uuid, find_full_path, find_root_directory

from . import ephys_report, probe
from .readers import kilosort, openephys, spikeglx

logger = dj.logger

schema = dj.schema()

_linking_module = None


def activate(
    ephys_schema_name: str,
    probe_schema_name: str = None,
    *,
    create_schema: bool = True,
    create_tables: bool = True,
    linking_module: str = None,
):
    """Activates the `ephys` and `probe` schemas.

    Args:
        ephys_schema_name (str): A string containing the name of the ephys schema.
        probe_schema_name (str): A string containing the name of the probe schema.
        create_schema (bool): If True, schema will be created in the database.
        create_tables (bool): If True, tables related to the schema will be created in the database.
        linking_module (str): A string containing the module name or module containing the required dependencies to activate the schema.

    Dependencies:
    Upstream tables:
        Session: A parent table to ProbeInsertion
        Probe: A parent table to EphysRecording. Probe information is required before electrophysiology data is imported.

    Functions:
        get_ephys_root_data_dir(): Returns absolute path for root data director(y/ies) with all electrophysiological recording sessions, as a list of string(s).
        get_session_direction(session_key: dict): Returns path to electrophysiology data for the a particular session as a list of strings.
        get_processed_data_dir(): Optional. Returns absolute path for processed data. Defaults to root directory.

    """

    if isinstance(linking_module, str):
        linking_module = importlib.import_module(linking_module)
    assert inspect.ismodule(
        linking_module
    ), "The argument 'dependency' must be a module's name or a module"

    global _linking_module
    _linking_module = linking_module

    # activate
    probe.activate(
        probe_schema_name, create_schema=create_schema, create_tables=create_tables
    )
    schema.activate(
        ephys_schema_name,
        create_schema=create_schema,
        create_tables=create_tables,
        add_objects=_linking_module.__dict__,
    )
    ephys_report.activate(f"{ephys_schema_name}_report", ephys_schema_name)


# -------------- Functions required by the elements-ephys  ---------------


def get_ephys_root_data_dir() -> list:
    """Fetches absolute data path to ephys data directories.

    The absolute path here is used as a reference for all downstream relative paths used in DataJoint.

    Returns:
        A list of the absolute path(s) to ephys data directories.
    """
    root_directories = _linking_module.get_ephys_root_data_dir()
    if isinstance(root_directories, (str, pathlib.Path)):
        root_directories = [root_directories]

    if hasattr(_linking_module, "get_processed_root_data_dir"):
        root_directories.append(_linking_module.get_processed_root_data_dir())

    return root_directories


def get_session_directory(session_key: dict) -> str:
    """Retrieve the session directory with Neuropixels for the given session.

    Args:
        session_key (dict): A dictionary mapping subject to an entry in the subject table, and session_datetime corresponding to a session in the database.

    Returns:
        A string for the path to the session directory.
    """
    return _linking_module.get_session_directory(session_key)


def get_processed_root_data_dir() -> str:
    """Retrieve the root directory for all processed data.

    Returns:
        A string for the full path to the root directory for processed data.
    """

    if hasattr(_linking_module, "get_processed_root_data_dir"):
        return _linking_module.get_processed_root_data_dir()
    else:
        return get_ephys_root_data_dir()[0]


# ----------------------------- Table declarations ----------------------


@schema
class AcquisitionSoftware(dj.Lookup):
    """Name of software used for recording electrophysiological data.

    Attributes:
        acq_software ( varchar(24) ): Acquisition software, e.g,. SpikeGLX, OpenEphys
    """

    definition = """  # Name of software used for recording of neuropixels probes - SpikeGLX or Open Ephys
    acq_software: varchar(24)    
    """
    contents = zip(["SpikeGLX", "Open Ephys"])


@schema
class ProbeInsertion(dj.Manual):
    """Information about probe insertion across subjects and sessions.

    Attributes:
        Session (foreign key): Session primary key.
        insertion_number (foreign key, str): Unique insertion number for each probe insertion for a given session.
        probe.Probe (str): probe.Probe primary key.
    """

    definition = """
    # Probe insertion implanted into an animal for a given session.
    -> Session
    insertion_number: tinyint unsigned
    ---
    -> probe.Probe
    """

    @classmethod
    def auto_generate_entries(cls, session_key):
        """Automatically populate entries in ProbeInsertion table for a session."""
        session_dir = find_full_path(
            get_ephys_root_data_dir(), get_session_directory(session_key)
        )
        # search session dir and determine acquisition software
        for ephys_pattern, ephys_acq_type in (
            ("*.ap.meta", "SpikeGLX"),
            ("*.oebin", "Open Ephys"),
        ):
            ephys_meta_filepaths = list(session_dir.rglob(ephys_pattern))
            if ephys_meta_filepaths:
                acq_software = ephys_acq_type
                break
        else:
            raise FileNotFoundError(
                f"Ephys recording data not found!"
                f" Neither SpikeGLX nor Open Ephys recording files found in: {session_dir}"
            )

        probe_list, probe_insertion_list = [], []
        if acq_software == "SpikeGLX":
            for meta_fp_idx, meta_filepath in enumerate(ephys_meta_filepaths):
                spikeglx_meta = spikeglx.SpikeGLXMeta(meta_filepath)

                probe_key = {
                    "probe_type": spikeglx_meta.probe_model,
                    "probe": spikeglx_meta.probe_SN,
                }
                if (
                    probe_key["probe"] not in [p["probe"] for p in probe_list]
                    and probe_key not in probe.Probe()
                ):
                    probe_list.append(probe_key)

                probe_dir = meta_filepath.parent
                try:
                    probe_number = re.search("(imec)?\d{1}$", probe_dir.name).group()
                    probe_number = int(probe_number.replace("imec", ""))
                except AttributeError:
                    probe_number = meta_fp_idx

                probe_insertion_list.append(
                    {
                        **session_key,
                        "probe": spikeglx_meta.probe_SN,
                        "insertion_number": int(probe_number),
                    }
                )
        elif acq_software == "Open Ephys":
            loaded_oe = openephys.OpenEphys(session_dir)
            for probe_idx, oe_probe in enumerate(loaded_oe.probes.values()):
                probe_key = {
                    "probe_type": oe_probe.probe_model,
                    "probe": oe_probe.probe_SN,
                }
                if (
                    probe_key["probe"] not in [p["probe"] for p in probe_list]
                    and probe_key not in probe.Probe()
                ):
                    probe_list.append(probe_key)
                probe_insertion_list.append(
                    {
                        **session_key,
                        "probe": oe_probe.probe_SN,
                        "insertion_number": probe_idx,
                    }
                )
        else:
            raise NotImplementedError(f"Unknown acquisition software: {acq_software}")

        probe.Probe.insert(probe_list)
        cls.insert(probe_insertion_list, skip_duplicates=True)


@schema
class InsertionLocation(dj.Manual):
    """Stereotaxic location information for each probe insertion.

    Attributes:
        ProbeInsertion (foreign key): ProbeInsertion primary key.
        SkullReference (dict): SkullReference primary key.
        ap_location (decimal (6, 2) ): Anterior-posterior location in micrometers. Reference is 0 with anterior values positive.
        ml_location (decimal (6, 2) ): Medial-lateral location in micrometers. Reference is zero with right side values positive.
        depth (decimal (6, 2) ): Manipulator depth relative to the surface of the brain at zero. Ventral is negative.
        Theta (decimal (5, 2) ): elevation - rotation about the ml-axis in degrees relative to positive z-axis.
        phi (decimal (5, 2) ): azimuth - rotation about the dv-axis in degrees relative to the positive x-axis

    """

    definition = """
    # Brain Location of a given probe insertion.
    -> ProbeInsertion
    ---
    -> SkullReference
    ap_location: decimal(6, 2) # (um) anterior-posterior; ref is 0; more anterior is more positive
    ml_location: decimal(6, 2) # (um) medial axis; ref is 0 ; more right is more positive
    depth:       decimal(6, 2) # (um) manipulator depth relative to surface of the brain (0); more ventral is more negative
    theta=null:  decimal(5, 2) # (deg) - elevation - rotation about the ml-axis [0, 180] - w.r.t the z+ axis
    phi=null:    decimal(5, 2) # (deg) - azimuth - rotation about the dv-axis [0, 360] - w.r.t the x+ axis
    beta=null:   decimal(5, 2) # (deg) rotation about the shank of the probe [-180, 180] - clockwise is increasing in degree - 0 is the probe-front facing anterior
    """


@schema
class EphysRecording(dj.Imported):
    """Automated table with electrophysiology recording information for each probe inserted during an experimental session.

    Attributes:
        ProbeInsertion (foreign key): ProbeInsertion primary key.
        probe.ElectrodeConfig (dict): probe.ElectrodeConfig primary key.
        AcquisitionSoftware (dict): AcquisitionSoftware primary key.
        sampling_rate (float): sampling rate of the recording in Hertz (Hz).
        recording_datetime (datetime): datetime of the recording from this probe.
        recording_duration (float): duration of the entire recording from this probe in seconds.
    """

    definition = """
    # Ephys recording from a probe insertion for a given session.
    -> ProbeInsertion      
    ---
    -> probe.ElectrodeConfig
    -> AcquisitionSoftware
    sampling_rate: float # (Hz) 
    recording_datetime: datetime # datetime of the recording from this probe
    recording_duration: float # (seconds) duration of the recording from this probe
    """

    class Channel(dj.Part):
        definition = """
        -> master
        channel_idx: int  # channel index (index of the raw data)
        ---
        -> probe.ElectrodeConfig.Electrode
        channel_name="": varchar(64)  # alias of the channel
        """

    class EphysFile(dj.Part):
        """Paths of electrophysiology recording files for each insertion.

        Attributes:
            EphysRecording (foreign key): EphysRecording primary key.
            file_path (varchar(255) ): relative file path for electrophysiology recording.
        """

        definition = """
        # Paths of files of a given EphysRecording round.
        -> master
        file_path: varchar(255)  # filepath relative to root data directory
        """

    def make(self, key):
        """Populates table with electrophysiology recording information."""
        session_dir = find_full_path(
            get_ephys_root_data_dir(), get_session_directory(key)
        )
        inserted_probe_serial_number = (ProbeInsertion * probe.Probe & key).fetch1(
            "probe"
        )

        # Search session dir and determine acquisition software
        for ephys_pattern, ephys_acq_type in (
            ("*.ap.meta", "SpikeGLX"),
            ("*.oebin", "Open Ephys"),
        ):
            ephys_meta_filepaths = list(session_dir.rglob(ephys_pattern))
            if ephys_meta_filepaths:
                acq_software = ephys_acq_type
                break
        else:
            raise FileNotFoundError(
                f"Ephys recording data not found in {session_dir}."
                "Neither SpikeGLX nor Open Ephys recording files found"
            )

        if acq_software not in AcquisitionSoftware.fetch("acq_software"):
            raise NotImplementedError(
                f"Processing ephys files from acquisition software of type {acq_software} is not yet implemented."
            )

        supported_probe_types = probe.ProbeType.fetch("probe_type")

        if acq_software == "SpikeGLX":
            for meta_filepath in ephys_meta_filepaths:
                spikeglx_meta = spikeglx.SpikeGLXMeta(meta_filepath)
                if str(spikeglx_meta.probe_SN) == inserted_probe_serial_number:
                    spikeglx_meta_filepath = meta_filepath
                    break
            else:
                raise FileNotFoundError(
                    "No SpikeGLX data found for probe insertion: {}".format(key)
                )

            if spikeglx_meta.probe_model not in supported_probe_types:
                raise NotImplementedError(
                    f"Processing for neuropixels probe model {spikeglx_meta.probe_model} not yet implemented."
                )

            probe_type = spikeglx_meta.probe_model
            electrode_query = probe.ProbeType.Electrode & {"probe_type": probe_type}

            probe_electrodes = {
                (shank, shank_col, shank_row): key
                for key, shank, shank_col, shank_row in zip(
                    *electrode_query.fetch("KEY", "shank", "shank_col", "shank_row")
                )
            }  # electrode configuration
            electrode_group_members = [
                probe_electrodes[(shank, shank_col, shank_row)]
                for shank, shank_col, shank_row, _ in spikeglx_meta.shankmap["data"]
            ]  # recording session-specific electrode configuration

            econfig_entry, econfig_electrodes = generate_electrode_config_entry(
                probe_type, electrode_group_members
            )

            ephys_recording_entry = {
                **key,
                "electrode_config_hash": econfig_entry["electrode_config_hash"],
                "acq_software": acq_software,
                "sampling_rate": spikeglx_meta.meta["imSampRate"],
                "recording_datetime": spikeglx_meta.recording_time,
                "recording_duration": (
                    spikeglx_meta.recording_duration
                    or spikeglx.retrieve_recording_duration(spikeglx_meta_filepath)
                ),
            }

            root_dir = find_root_directory(
                get_ephys_root_data_dir(), spikeglx_meta_filepath
            )

            ephys_file_entries = [
                {
                    **key,
                    "file_path": spikeglx_meta_filepath.relative_to(
                        root_dir
                    ).as_posix(),
                }
            ]

            # Insert channel information
            # Get channel and electrode-site mapping
            channel2electrode_map = {
                recorded_site: probe_electrodes[(shank, shank_col, shank_row)]
                for recorded_site, (shank, shank_col, shank_row, _) in enumerate(
                    spikeglx_meta.shankmap["data"]
                )
            }

            ephys_channel_entries = [
                {
                    **key,
                    "electrode_config_hash": econfig_entry["electrode_config_hash"],
                    "channel_idx": channel_idx,
                    **channel_info,
                }
                for channel_idx, channel_info in channel2electrode_map.items()
            ]
        elif acq_software == "Open Ephys":
            dataset = openephys.OpenEphys(session_dir)
            for serial_number, probe_data in dataset.probes.items():
                if str(serial_number) == inserted_probe_serial_number:
                    break
            else:
                raise FileNotFoundError(
                    "No Open Ephys data found for probe insertion: {}".format(key)
                )

            if not probe_data.ap_meta:
                raise IOError(
                    'No analog signals found - check "structure.oebin" file or "continuous" directory'
                )

            if probe_data.probe_model not in supported_probe_types:
                raise NotImplementedError(
                    f"Processing for neuropixels probe model {probe_data.probe_model} not yet implemented."
                )

            probe_type = probe_data.probe_model
            electrode_query = probe.ProbeType.Electrode & {"probe_type": probe_type}

            probe_electrodes = {
                key["electrode"]: key for key in electrode_query.fetch("KEY")
            }  # electrode configuration

            electrode_group_members = [
                probe_electrodes[channel_idx]
                for channel_idx in probe_data.ap_meta["channels_indices"]
            ]  # recording session-specific electrode configuration

            econfig_entry, econfig_electrodes = generate_electrode_config_entry(
                probe_type, electrode_group_members
            )

            ephys_recording_entry = {
                **key,
                "electrode_config_hash": econfig_entry["electrode_config_hash"],
                "acq_software": acq_software,
                "sampling_rate": probe_data.ap_meta["sample_rate"],
                "recording_datetime": probe_data.recording_info["recording_datetimes"][
                    0
                ],
                "recording_duration": np.sum(
                    probe_data.recording_info["recording_durations"]
                ),
            }

            root_dir = find_root_directory(
                get_ephys_root_data_dir(),
                probe_data.recording_info["recording_files"][0],
            )

            ephys_file_entries = [
                {**key, "file_path": fp.relative_to(root_dir).as_posix()}
                for fp in probe_data.recording_info["recording_files"]
            ]

            channel2electrode_map = {
                channel_idx: probe_electrodes[channel_idx]
                for channel_idx in probe_data.ap_meta["channels_indices"]
            }

            ephys_channel_entries = [
                {
                    **key,
                    "electrode_config_hash": econfig_entry["electrode_config_hash"],
                    "channel_idx": channel_idx,
                    **channel_info,
                }
                for channel_idx, channel_info in channel2electrode_map.items()
            ]

            # Explicitly garbage collect "dataset" as these may have large memory footprint and may not be cleared fast enough
            del probe_data, dataset
            gc.collect()
        else:
            raise NotImplementedError(
                f"Processing ephys files from acquisition software of type {acq_software} is not yet implemented."
            )

        # Insert into probe.ElectrodeConfig (recording configuration)
        if not probe.ElectrodeConfig & {
            "electrode_config_hash": econfig_entry["electrode_config_hash"]
        }:
            probe.ElectrodeConfig.insert1(econfig_entry)
            probe.ElectrodeConfig.Electrode.insert(econfig_electrodes)

        self.insert1(ephys_recording_entry)
        self.EphysFile.insert(ephys_file_entries)
        self.Channel.insert(ephys_channel_entries)


@schema
class LFP(dj.Imported):
    """Extracts local field potentials (LFP) from an electrophysiology recording.

    Attributes:
        EphysRecording (foreign key): EphysRecording primary key.
        lfp_sampling_rate (float): Sampling rate for LFPs in Hz.
        lfp_time_stamps (longblob): Time stamps with respect to the start of the recording.
        lfp_mean (longblob): Overall mean LFP across electrodes.
    """

    definition = """
    # Acquired local field potential (LFP) from a given Ephys recording.
    -> EphysRecording
    ---
    lfp_sampling_rate: float   # (Hz)
    lfp_time_stamps: longblob  # (s) timestamps with respect to the start of the recording (recording_timestamp)
    lfp_mean: longblob         # (uV) mean of LFP across electrodes - shape (time,)
    """

    class Electrode(dj.Part):
        """Saves local field potential data for each electrode.

        Attributes:
            LFP (foreign key): LFP primary key.
            probe.ElectrodeConfig.Electrode (foreign key): probe.ElectrodeConfig.Electrode primary key.
            lfp (longblob): LFP recording at this electrode in microvolts.
        """

        definition = """
        -> master
        -> probe.ElectrodeConfig.Electrode  
        ---
        lfp: longblob               # (uV) recorded lfp at this electrode 
        """

    # Only store LFP for every 9th channel, due to high channel density,
    # close-by channels exhibit highly similar LFP
    _skip_channel_counts = 9

    def make(self, key):
        """Populates the LFP tables."""
        acq_software = (EphysRecording * ProbeInsertion & key).fetch1("acq_software")

        electrode_keys, lfp = [], []

        if acq_software == "SpikeGLX":
            spikeglx_meta_filepath = get_spikeglx_meta_filepath(key)
            spikeglx_recording = spikeglx.SpikeGLX(spikeglx_meta_filepath.parent)

            lfp_channel_ind = spikeglx_recording.lfmeta.recording_channels[
                -1 :: -self._skip_channel_counts
            ]

            # Extract LFP data at specified channels and convert to uV
            lfp = spikeglx_recording.lf_timeseries[
                :, lfp_channel_ind
            ]  # (sample x channel)
            lfp = (
                lfp * spikeglx_recording.get_channel_bit_volts("lf")[lfp_channel_ind]
            ).T  # (channel x sample)

            self.insert1(
                dict(
                    key,
                    lfp_sampling_rate=spikeglx_recording.lfmeta.meta["imSampRate"],
                    lfp_time_stamps=(
                        np.arange(lfp.shape[1])
                        / spikeglx_recording.lfmeta.meta["imSampRate"]
                    ),
                    lfp_mean=lfp.mean(axis=0),
                )
            )

            electrode_query = (
                probe.ProbeType.Electrode
                * probe.ElectrodeConfig.Electrode
                * EphysRecording
                & key
            )
            probe_electrodes = {
                (shank, shank_col, shank_row): key
                for key, shank, shank_col, shank_row in zip(
                    *electrode_query.fetch("KEY", "shank", "shank_col", "shank_row")
                )
            }

            for recorded_site in lfp_channel_ind:
                shank, shank_col, shank_row, _ = spikeglx_recording.apmeta.shankmap[
                    "data"
                ][recorded_site]
                electrode_keys.append(probe_electrodes[(shank, shank_col, shank_row)])
        elif acq_software == "Open Ephys":
            oe_probe = get_openephys_probe_data(key)

            lfp_channel_ind = np.r_[
                len(oe_probe.lfp_meta["channels_indices"])
                - 1 : 0 : -self._skip_channel_counts
            ]

            lfp = oe_probe.lfp_timeseries[:, lfp_channel_ind]  # (sample x channel)
            lfp = (
                lfp * np.array(oe_probe.lfp_meta["channels_gains"])[lfp_channel_ind]
            ).T  # (channel x sample)
            lfp_timestamps = oe_probe.lfp_timestamps

            self.insert1(
                dict(
                    key,
                    lfp_sampling_rate=oe_probe.lfp_meta["sample_rate"],
                    lfp_time_stamps=lfp_timestamps,
                    lfp_mean=lfp.mean(axis=0),
                )
            )

            electrode_query = (
                probe.ProbeType.Electrode
                * probe.ElectrodeConfig.Electrode
                * EphysRecording
                & key
            )
            probe_electrodes = {
                key["electrode"]: key for key in electrode_query.fetch("KEY")
            }

            electrode_keys.extend(
                probe_electrodes[channel_idx] for channel_idx in lfp_channel_ind
            )
        else:
            raise NotImplementedError(
                f"LFP extraction from acquisition software"
                f" of type {acq_software} is not yet implemented"
            )

        # single insert in loop to mitigate potential memory issue
        for electrode_key, lfp_trace in zip(electrode_keys, lfp):
            self.Electrode.insert1({**key, **electrode_key, "lfp": lfp_trace})


# ------------ Clustering --------------


@schema
class ClusteringMethod(dj.Lookup):
    """Kilosort clustering method.

    Attributes:
        clustering_method (foreign key, varchar(16) ): Kilosort clustering method.
        clustering_methods_desc (varchar(1000) ): Additional description of the clustering method.
    """

    definition = """
    # Method for clustering
    clustering_method: varchar(16)
    ---
    clustering_method_desc: varchar(1000)
    """

    contents = [
        ("kilosort2", "kilosort2 clustering method"),
        ("kilosort2.5", "kilosort2.5 clustering method"),
        ("kilosort3", "kilosort3 clustering method"),
    ]


@schema
class ClusteringParamSet(dj.Lookup):
    """Parameters to be used in clustering procedure for spike sorting.

    Attributes:
        paramset_idx (foreign key): Unique ID for the clustering parameter set.
        ClusteringMethod (dict): ClusteringMethod primary key.
        paramset_desc (varchar(128) ): Description of the clustering parameter set.
        param_set_hash (uuid): UUID hash for the parameter set.
        params (longblob): Set of clustering parameters.
    """

    definition = """
    # Parameter set to be used in a clustering procedure
    paramset_idx:  smallint
    ---
    -> ClusteringMethod    
    paramset_desc: varchar(128)
    param_set_hash: uuid
    unique index (param_set_hash)
    params: longblob  # dictionary of all applicable parameters
    """

    @classmethod
    def insert_new_params(
        cls,
        clustering_method: str,
        paramset_desc: str,
        params: dict,
        paramset_idx: int = None,
    ):
        """Inserts new parameters into the ClusteringParamSet table.

        Args:
            clustering_method (str): name of the clustering method.
            paramset_desc (str): description of the parameter set
            params (dict): clustering parameters
            paramset_idx (int, optional): Unique parameter set ID. Defaults to None.
        """
        if paramset_idx is None:
            paramset_idx = (
                dj.U().aggr(cls, n="max(paramset_idx)").fetch1("n") or 0
            ) + 1

        param_dict = {
            "clustering_method": clustering_method,
            "paramset_idx": paramset_idx,
            "paramset_desc": paramset_desc,
            "params": params,
            "param_set_hash": dict_to_uuid(
                {**params, "clustering_method": clustering_method}
            ),
        }
        param_query = cls & {"param_set_hash": param_dict["param_set_hash"]}

        if param_query:  # If the specified param-set already exists
            existing_paramset_idx = param_query.fetch1("paramset_idx")
            if (
                existing_paramset_idx == paramset_idx
            ):  # If the existing set has the same paramset_idx: job done
                return
            else:  # If not same name: human error, trying to add the same paramset with different name
                raise dj.DataJointError(
                    f"The specified param-set already exists"
                    f" - with paramset_idx: {existing_paramset_idx}"
                )
        else:
            if {"paramset_idx": paramset_idx} in cls.proj():
                raise dj.DataJointError(
                    f"The specified paramset_idx {paramset_idx} already exists,"
                    f" please pick a different one."
                )
            cls.insert1(param_dict)


@schema
class ClusterQualityLabel(dj.Lookup):
    """Quality label for each spike sorted cluster.

    Attributes:
        cluster_quality_label (foreign key, varchar(100) ): Cluster quality type.
        cluster_quality_description (varchar(4000) ): Description of the cluster quality type.
    """

    definition = """
    # Quality
    cluster_quality_label:  varchar(100)  # cluster quality type - e.g. 'good', 'MUA', 'noise', etc.
    ---
    cluster_quality_description:  varchar(4000)
    """
    contents = [
        ("good", "single unit"),
        ("ok", "probably a single unit, but could be contaminated"),
        ("mua", "multi-unit activity"),
        ("noise", "bad unit"),
        ("n.a.", "not available"),
    ]


@schema
class ClusteringTask(dj.Manual):
    """A clustering task to spike sort electrophysiology datasets.

    Attributes:
        EphysRecording (foreign key): EphysRecording primary key.
        ClusteringParamSet (foreign key): ClusteringParamSet primary key.
        clustering_outdir_dir (varchar (255) ): Relative path to output clustering results.
        task_mode (enum): `Trigger` computes clustering or and `load` imports existing data.
    """

    definition = """
    # Manual table for defining a clustering task ready to be run
    -> EphysRecording
    -> ClusteringParamSet
    ---
    clustering_output_dir='': varchar(255)  #  clustering output directory relative to the clustering root data directory
    task_mode='load': enum('load', 'trigger')  # 'load': load computed analysis results, 'trigger': trigger computation
    """

    @classmethod
    def infer_output_dir(cls, key, relative: bool = False, mkdir: bool = False):
        """Infer output directory if it is not provided.

        Args:
            key (dict): ClusteringTask primary key.

        Returns:
            Pathlib.Path: Expected clustering_output_dir based on the following convention: processed_dir / session_dir / probe_{insertion_number} / {clustering_method}_{paramset_idx}
            e.g.: sub4/sess1/probe_2/kilosort2_0
        """
        processed_dir = pathlib.Path(get_processed_root_data_dir())
        session_dir = find_full_path(
            get_ephys_root_data_dir(), get_session_directory(key)
        )
        root_dir = find_root_directory(get_ephys_root_data_dir(), session_dir)

        method = (
            (ClusteringParamSet * ClusteringMethod & key)
            .fetch1("clustering_method")
            .replace(".", "-")
        )

        output_dir = (
            processed_dir
            / session_dir.relative_to(root_dir)
            / f'insertion_{key["insertion_number"]}'
            / f'{method}_{key["paramset_idx"]}'
        )

        if mkdir:
            output_dir.mkdir(parents=True, exist_ok=True)
            logger.info(f"{output_dir} created!")

        return output_dir.relative_to(processed_dir) if relative else output_dir

    @classmethod
    def auto_generate_entries(cls, ephys_recording_key: dict, paramset_idx: int = 0):
        """Autogenerate entries based on a particular ephys recording.

        Args:
            ephys_recording_key (dict): EphysRecording primary key.
            paramset_idx (int, optional): Parameter index to use for clustering task. Defaults to 0.
        """
        key = {**ephys_recording_key, "paramset_idx": paramset_idx}

        processed_dir = get_processed_root_data_dir()
        output_dir = ClusteringTask.infer_output_dir(key, relative=False, mkdir=True)

        try:
            kilosort.Kilosort(
                output_dir
            )  # check if the directory is a valid Kilosort output
        except FileNotFoundError:
            task_mode = "trigger"
        else:
            task_mode = "load"

        cls.insert1(
            {
                **key,
                "clustering_output_dir": output_dir.relative_to(
                    processed_dir
                ).as_posix(),
                "task_mode": task_mode,
            }
        )


@schema
class Clustering(dj.Imported):
    """A processing table to handle each clustering task.

    Attributes:
        ClusteringTask (foreign key): ClusteringTask primary key.
        clustering_time (datetime): Time when clustering results are generated.
        package_version (varchar(16) ): Package version used for a clustering analysis.
    """

    definition = """
    # Clustering Procedure
    -> ClusteringTask
    ---
    clustering_time: datetime  # time of generation of this set of clustering results 
    package_version='': varchar(16)
    """

    def make(self, key):
        """Triggers or imports clustering analysis."""
        task_mode, output_dir = (ClusteringTask & key).fetch1(
            "task_mode", "clustering_output_dir"
        )

        if not output_dir:
            output_dir = ClusteringTask.infer_output_dir(key, relative=True, mkdir=True)
            # update clustering_output_dir
            ClusteringTask.update1(
                {**key, "clustering_output_dir": output_dir.as_posix()}
            )

        kilosort_dir = find_full_path(get_ephys_root_data_dir(), output_dir)

        if task_mode == "load":
            kilosort.Kilosort(
                kilosort_dir
            )  # check if the directory is a valid Kilosort output
        elif task_mode == "trigger":
            acq_software, clustering_method, params = (
                ClusteringTask * EphysRecording * ClusteringParamSet & key
            ).fetch1("acq_software", "clustering_method", "params")

            if "kilosort" in clustering_method:
                from element_array_ephys.readers import kilosort_triggering

                # add additional probe-recording and channels details into `params`
                params = {**params, **get_recording_channels_details(key)}
                params["fs"] = params["sample_rate"]

                if acq_software == "SpikeGLX":
                    spikeglx_meta_filepath = get_spikeglx_meta_filepath(key)
                    spikeglx_recording = spikeglx.SpikeGLX(
                        spikeglx_meta_filepath.parent
                    )
                    spikeglx_recording.validate_file("ap")

                    if clustering_method.startswith("pykilosort"):
                        kilosort_triggering.run_pykilosort(
                            continuous_file=spikeglx_recording.root_dir
                            / (spikeglx_recording.root_name + ".ap.bin"),
                            kilosort_output_directory=kilosort_dir,
                            channel_ind=params.pop("channel_ind"),
                            x_coords=params.pop("x_coords"),
                            y_coords=params.pop("y_coords"),
                            shank_ind=params.pop("shank_ind"),
                            connected=params.pop("connected"),
                            sample_rate=params.pop("sample_rate"),
                            params=params,
                        )
                    else:
                        run_kilosort = kilosort_triggering.SGLXKilosortPipeline(
                            npx_input_dir=spikeglx_meta_filepath.parent,
                            ks_output_dir=kilosort_dir,
                            params=params,
                            KS2ver=f'{Decimal(clustering_method.replace("kilosort", "")):.1f}',
                            run_CatGT=True,
                        )
                        run_kilosort.run_modules()
                elif acq_software == "Open Ephys":
                    oe_probe = get_openephys_probe_data(key)

                    assert len(oe_probe.recording_info["recording_files"]) == 1

                    # run kilosort
                    if clustering_method.startswith("pykilosort"):
                        kilosort_triggering.run_pykilosort(
                            continuous_file=pathlib.Path(
                                oe_probe.recording_info["recording_files"][0]
                            )
                            / "continuous.dat",
                            kilosort_output_directory=kilosort_dir,
                            channel_ind=params.pop("channel_ind"),
                            x_coords=params.pop("x_coords"),
                            y_coords=params.pop("y_coords"),
                            shank_ind=params.pop("shank_ind"),
                            connected=params.pop("connected"),
                            sample_rate=params.pop("sample_rate"),
                            params=params,
                        )
                    else:
                        run_kilosort = kilosort_triggering.OpenEphysKilosortPipeline(
                            npx_input_dir=oe_probe.recording_info["recording_files"][0],
                            ks_output_dir=kilosort_dir,
                            params=params,
                            KS2ver=f'{Decimal(clustering_method.replace("kilosort", "")):.1f}',
                        )
                        run_kilosort.run_modules()
            else:
                raise NotImplementedError(
                    f"Automatic triggering of {clustering_method}"
                    f" clustering analysis is not yet supported"
                )

        else:
            raise ValueError(f"Unknown task mode: {task_mode}")

        creation_time, _, _ = kilosort.extract_clustering_info(kilosort_dir)
        self.insert1({**key, "clustering_time": creation_time, "package_version": ""})


@schema
class CuratedClustering(dj.Imported):
    """Clustering results after curation.

    Attributes:
        Clustering (foreign key): Clustering primary key.
    """

    definition = """
    # Clustering results of the spike sorting step.
    -> Clustering    
    """

    class Unit(dj.Part):
        """Single unit properties after clustering and curation.

        Attributes:
            CuratedClustering (foreign key): CuratedClustering primary key.
            unit (int): Unique integer identifying a single unit.
            probe.ElectrodeConfig.Electrode (foreign key): probe.ElectrodeConfig.Electrode primary key.
            ClusteringQualityLabel (foreign key): CLusteringQualityLabel primary key.
            spike_count (int): Number of spikes in this recording for this unit.
            spike_times (longblob): Spike times of this unit, relative to start time of EphysRecording.
            spike_sites (longblob): Array of electrode associated with each spike.
            spike_depths (longblob): Array of depths associated with each spike, relative to each spike.
        """

        definition = """   
        # Properties of a given unit from a round of clustering (and curation)
        -> master
        unit: int
        ---
        -> probe.ElectrodeConfig.Electrode  # electrode with highest waveform amplitude for this unit
        -> ClusterQualityLabel
        spike_count: int         # how many spikes in this recording for this unit
        spike_times: longblob    # (s) spike times of this unit, relative to the start of the EphysRecording
        spike_sites : longblob   # array of electrode associated with each spike
        spike_depths=null : longblob  # (um) array of depths associated with each spike, relative to the (0, 0) of the probe    
        """

    def make(self, key):
        """Automated population of Unit information."""
        clustering_method, output_dir = (
            ClusteringTask * ClusteringParamSet & key
        ).fetch1("clustering_method", "clustering_output_dir")
        output_dir = find_full_path(get_ephys_root_data_dir(), output_dir)

        # Get channel and electrode-site mapping
        electrode_query = (EphysRecording.Channel & key).proj(..., "-channel_name")
        channel2electrode_map: dict[int, dict] = {
            chn.pop("channel_idx"): chn for chn in electrode_query.fetch(as_dict=True)
        }

        # Get sorter method and create output directory.
        sorter_name = clustering_method.replace(".", "_")
        si_sorting_analyzer_dir = output_dir / sorter_name / "sorting_analyzer"

<<<<<<< HEAD
        if si_waveform_dir.exists():  # Read from spikeinterface outputs
            import spikeinterface as si
            from spikeinterface import sorters

            we: si.WaveformExtractor = si.load_waveforms(
                si_waveform_dir, with_recording=False
            )
            si_sorting: si.sorters.BaseSorter = si.load_extractor(
                si_sorting_dir / "si_sorting.pkl", base_folder=output_dir
            )
=======
        if si_sorting_analyzer_dir.exists():  # Read from spikeinterface outputs
            import spikeinterface as si

            sorting_analyzer = si.load_sorting_analyzer(folder=si_sorting_analyzer_dir)
            si_sorting = sorting_analyzer.sorting
>>>>>>> 1a1b18f8

            # Find representative channel for each unit
            unit_peak_channel: dict[int, np.ndarray] = (
                si.ChannelSparsity.from_best_channels(
                    sorting_analyzer,
                    1,
                ).unit_id_to_channel_indices
            )
            unit_peak_channel: dict[int, int] = {
                u: chn[0] for u, chn in unit_peak_channel.items()
            }

            spike_count_dict: dict[int, int] = si_sorting.count_num_spikes_per_unit()
            # {unit: spike_count}

            # update channel2electrode_map to match with probe's channel index
            channel2electrode_map = {
                idx: channel2electrode_map[int(chn_idx)]
                for idx, chn_idx in enumerate(sorting_analyzer.get_probe().contact_ids)
            }

            # Get unit id to quality label mapping
            cluster_quality_label_map = {
                int(unit_id): (
                    si_sorting.get_unit_property(unit_id, "KSLabel")
                    if "KSLabel" in si_sorting.get_property_keys()
                    else "n.a."
                )
                for unit_id in si_sorting.unit_ids
            }

            spike_locations = sorting_analyzer.get_extension("spike_locations")
            spikes_df = pd.DataFrame(spike_locations.spikes)

            units = []
            for unit_idx, unit_id in enumerate(si_sorting.unit_ids):
                unit_id = int(unit_id)
                unit_spikes_df = spikes_df[spikes_df.unit_index == unit_idx]
                spike_sites = np.array(
                    [
                        channel2electrode_map[chn_idx]["electrode"]
                        for chn_idx in unit_spikes_df.channel_index
                    ]
                )
                unit_spikes_loc = spike_locations.get_data()[unit_spikes_df.index]
                _, spike_depths = zip(*unit_spikes_loc)  # x-coordinates, y-coordinates
                spike_times = si_sorting.get_unit_spike_train(
                    unit_id, return_times=True
                )

                assert len(spike_times) == len(spike_sites) == len(spike_depths)

                units.append(
                    {
                        **key,
                        **channel2electrode_map[unit_peak_channel[unit_id]],
                        "unit": unit_id,
                        "cluster_quality_label": cluster_quality_label_map[unit_id],
                        "spike_times": spike_times,
                        "spike_count": spike_count_dict[unit_id],
                        "spike_sites": spike_sites,
                        "spike_depths": spike_depths,
                    }
                )
        else:  # read from kilosort outputs
            kilosort_dataset = kilosort.Kilosort(output_dir)
            acq_software, sample_rate = (EphysRecording & key).fetch1(
                "acq_software", "sampling_rate"
            )

            sample_rate = kilosort_dataset.data["params"].get(
                "sample_rate", sample_rate
            )

            # ---------- Unit ----------
            # -- Remove 0-spike units
            withspike_idx = [
                i
                for i, u in enumerate(kilosort_dataset.data["cluster_ids"])
                if (kilosort_dataset.data["spike_clusters"] == u).any()
            ]
            valid_units = kilosort_dataset.data["cluster_ids"][withspike_idx]
            valid_unit_labels = kilosort_dataset.data["cluster_groups"][withspike_idx]

            # -- Spike-times --
            # spike_times_sec_adj > spike_times_sec > spike_times
            spike_time_key = (
                "spike_times_sec_adj"
                if "spike_times_sec_adj" in kilosort_dataset.data
                else (
                    "spike_times_sec"
                    if "spike_times_sec" in kilosort_dataset.data
                    else "spike_times"
                )
            )
            spike_times = kilosort_dataset.data[spike_time_key]
            kilosort_dataset.extract_spike_depths()

            # -- Spike-sites and Spike-depths --
            spike_sites = np.array(
                [
                    channel2electrode_map[s]["electrode"]
                    for s in kilosort_dataset.data["spike_sites"]
                ]
            )
            spike_depths = kilosort_dataset.data["spike_depths"]

            # -- Insert unit, label, peak-chn
            units = []
            for unit, unit_lbl in zip(valid_units, valid_unit_labels):
                if (kilosort_dataset.data["spike_clusters"] == unit).any():
                    unit_channel, _ = kilosort_dataset.get_best_channel(unit)
                    unit_spike_times = (
                        spike_times[kilosort_dataset.data["spike_clusters"] == unit]
                        / sample_rate
                    )
                    spike_count = len(unit_spike_times)

                    units.append(
                        {
                            **key,
                            "unit": unit,
                            "cluster_quality_label": unit_lbl,
                            **channel2electrode_map[unit_channel],
                            "spike_times": unit_spike_times,
                            "spike_count": spike_count,
                            "spike_sites": spike_sites[
                                kilosort_dataset.data["spike_clusters"] == unit
                            ],
                            "spike_depths": spike_depths[
                                kilosort_dataset.data["spike_clusters"] == unit
                            ],
                        }
                    )

        self.insert1(key)
        self.Unit.insert(units, ignore_extra_fields=True)


@schema
class WaveformSet(dj.Imported):
    """A set of spike waveforms for units out of a given CuratedClustering.

    Attributes:
        CuratedClustering (foreign key): CuratedClustering primary key.
    """

    definition = """
    # A set of spike waveforms for units out of a given CuratedClustering
    -> CuratedClustering
    """

    class PeakWaveform(dj.Part):
        """Mean waveform across spikes for a given unit.

        Attributes:
            WaveformSet (foreign key): WaveformSet primary key.
            CuratedClustering.Unit (foreign key): CuratedClustering.Unit primary key.
            peak_electrode_waveform (longblob): Mean waveform for a given unit at its representative electrode.
        """

        definition = """
        # Mean waveform across spikes for a given unit at its representative electrode
        -> master
        -> CuratedClustering.Unit
        ---
        peak_electrode_waveform: longblob  # (uV) mean waveform for a given unit at its representative electrode
        """

    class Waveform(dj.Part):
        """Spike waveforms for a given unit.

        Attributes:
            WaveformSet (foreign key): WaveformSet primary key.
            CuratedClustering.Unit (foreign key): CuratedClustering.Unit primary key.
            probe.ElectrodeConfig.Electrode (foreign key): probe.ElectrodeConfig.Electrode primary key.
            waveform_mean (longblob): mean waveform across spikes of the unit in microvolts.
            waveforms (longblob): waveforms of a sampling of spikes at the given electrode and unit.
        """

        definition = """
        # Spike waveforms and their mean across spikes for the given unit
        -> master
        -> CuratedClustering.Unit
        -> probe.ElectrodeConfig.Electrode  
        --- 
        waveform_mean: longblob   # (uV) mean waveform across spikes of the given unit
        waveforms=null: longblob  # (uV) (spike x sample) waveforms of a sampling of spikes at the given electrode for the given unit
        """

    def make(self, key):
        """Populates waveform tables."""
        clustering_method, output_dir = (
            ClusteringTask * ClusteringParamSet & key
        ).fetch1("clustering_method", "clustering_output_dir")
        output_dir = find_full_path(get_ephys_root_data_dir(), output_dir)
        sorter_name = clustering_method.replace(".", "_")

        # Get channel and electrode-site mapping
        electrode_query = (EphysRecording.Channel & key).proj(..., "-channel_name")
        channel2electrode_map: dict[int, dict] = {
            chn.pop("channel_idx"): chn for chn in electrode_query.fetch(as_dict=True)
        }

<<<<<<< HEAD
        si_waveform_dir = output_dir / sorter_name / "waveform"
        if si_waveform_dir.exists():  # read from spikeinterface outputs
            import spikeinterface as si
            we: si.WaveformExtractor = si.load_waveforms(
                si_waveform_dir, with_recording=False
            )
            unit_id_to_peak_channel_map: dict[
                int, np.ndarray
            ] = si.ChannelSparsity.from_best_channels(
                we, 1, peak_sign="neg"
            ).unit_id_to_channel_indices  # {unit: peak_channel_index}

            # reorder channel2electrode_map according to recording channel ids
            channel_indices = we.channel_ids_to_indices(we.channel_ids).tolist()
=======
        si_sorting_analyzer_dir = output_dir / sorter_name / "sorting_analyzer"
        if si_sorting_analyzer_dir.exists():  # read from spikeinterface outputs
            import spikeinterface as si

            sorting_analyzer = si.load_sorting_analyzer(folder=si_sorting_analyzer_dir)

            # Find representative channel for each unit
            unit_peak_channel: dict[int, np.ndarray] = (
                si.ChannelSparsity.from_best_channels(
                    sorting_analyzer, 1
                ).unit_id_to_channel_indices
            )  # {unit: peak_channel_index}
            unit_peak_channel = {u: chn[0] for u, chn in unit_peak_channel.items()}

            # update channel2electrode_map to match with probe's channel index
>>>>>>> 1a1b18f8
            channel2electrode_map = {
                idx: channel2electrode_map[int(chn_idx)]
                for idx, chn_idx in enumerate(sorting_analyzer.get_probe().contact_ids)
            }

            templates = sorting_analyzer.get_extension("templates")

            def yield_unit_waveforms():
                for unit in (CuratedClustering.Unit & key).fetch(
                    "KEY", order_by="unit"
                ):
                    # Get mean waveform for this unit from all channels - (sample x channel)
                    unit_waveforms = templates.get_unit_template(
                        unit_id=unit["unit"], operator="average"
                    )
                    unit_peak_waveform = {
                        **unit,
                        "peak_electrode_waveform": unit_waveforms[
                            :, unit_peak_channel[unit["unit"]]
                        ],
                    }

                    unit_electrode_waveforms = [
                        {
                            **unit,
                            **channel2electrode_map[chn_idx],
                            "waveform_mean": unit_waveforms[:, chn_idx],
                        }
                        for chn_idx in channel2electrode_map
                    ]

                    yield unit_peak_waveform, unit_electrode_waveforms

        else:  # read from kilosort outputs (ecephys pipeline)
            kilosort_dataset = kilosort.Kilosort(output_dir)

            acq_software, probe_serial_number = (
                EphysRecording * ProbeInsertion & key
            ).fetch1("acq_software", "probe")

            # Get all units
            units = {
                u["unit"]: u
                for u in (CuratedClustering.Unit & key).fetch(
                    as_dict=True, order_by="unit"
                )
            }

            if (output_dir / "mean_waveforms.npy").exists():
                unit_waveforms = np.load(
                    output_dir / "mean_waveforms.npy"
                )  # unit x channel x sample

                def yield_unit_waveforms():
                    for unit_no, unit_waveform in zip(
                        kilosort_dataset.data["cluster_ids"], unit_waveforms
                    ):
                        unit_peak_waveform = {}
                        unit_electrode_waveforms = []
                        if unit_no in units:
                            for channel, channel_waveform in zip(
                                kilosort_dataset.data["channel_map"], unit_waveform
                            ):
                                unit_electrode_waveforms.append(
                                    {
                                        **units[unit_no],
                                        **channel2electrode_map[channel],
                                        "waveform_mean": channel_waveform,
                                    }
                                )
                                if (
                                    channel2electrode_map[channel]["electrode"]
                                    == units[unit_no]["electrode"]
                                ):
                                    unit_peak_waveform = {
                                        **units[unit_no],
                                        "peak_electrode_waveform": channel_waveform,
                                    }
                        yield unit_peak_waveform, unit_electrode_waveforms

            else:
                if acq_software == "SpikeGLX":
                    spikeglx_meta_filepath = get_spikeglx_meta_filepath(key)
                    neuropixels_recording = spikeglx.SpikeGLX(
                        spikeglx_meta_filepath.parent
                    )
                elif acq_software == "Open Ephys":
                    session_dir = find_full_path(
                        get_ephys_root_data_dir(), get_session_directory(key)
                    )
                    openephys_dataset = openephys.OpenEphys(session_dir)
                    neuropixels_recording = openephys_dataset.probes[
                        probe_serial_number
                    ]

                def yield_unit_waveforms():
                    for unit_dict in units.values():
                        unit_peak_waveform = {}
                        unit_electrode_waveforms = []

                        spikes = unit_dict["spike_times"]
                        waveforms = neuropixels_recording.extract_spike_waveforms(
                            spikes, kilosort_dataset.data["channel_map"]
                        )  # (sample x channel x spike)
                        waveforms = waveforms.transpose(
                            (1, 2, 0)
                        )  # (channel x spike x sample)
                        for channel, channel_waveform in zip(
                            kilosort_dataset.data["channel_map"], waveforms
                        ):
                            unit_electrode_waveforms.append(
                                {
                                    **unit_dict,
                                    **channel2electrode_map[channel],
                                    "waveform_mean": channel_waveform.mean(axis=0),
                                    "waveforms": channel_waveform,
                                }
                            )
                            if (
                                channel2electrode_map[channel]["electrode"]
                                == unit_dict["electrode"]
                            ):
                                unit_peak_waveform = {
                                    **unit_dict,
                                    "peak_electrode_waveform": channel_waveform.mean(
                                        axis=0
                                    ),
                                }

                        yield unit_peak_waveform, unit_electrode_waveforms

        # insert waveform on a per-unit basis to mitigate potential memory issue
        self.insert1(key)
        for unit_peak_waveform, unit_electrode_waveforms in yield_unit_waveforms():
            if unit_peak_waveform:
                self.PeakWaveform.insert1(unit_peak_waveform, ignore_extra_fields=True)
            if unit_electrode_waveforms:
                self.Waveform.insert(unit_electrode_waveforms, ignore_extra_fields=True)


@schema
class QualityMetrics(dj.Imported):
    """Clustering and waveform quality metrics.

    Attributes:
        CuratedClustering (foreign key): CuratedClustering primary key.
    """

    definition = """
    # Clusters and waveforms metrics
    -> CuratedClustering    
    """

    class Cluster(dj.Part):
        """Cluster metrics for a unit.

        Attributes:
            QualityMetrics (foreign key): QualityMetrics primary key.
            CuratedClustering.Unit (foreign key): CuratedClustering.Unit primary key.
            firing_rate (float): Firing rate of the unit.
            snr (float): Signal-to-noise ratio for a unit.
            presence_ratio (float): Fraction of time where spikes are present.
            isi_violation (float): rate of ISI violation as a fraction of overall rate.
            number_violation (int): Total ISI violations.
            amplitude_cutoff (float): Estimate of miss rate based on amplitude histogram.
            isolation_distance (float): Distance to nearest cluster.
            l_ratio (float): Amount of empty space between a cluster and other spikes in dataset.
            d_prime (float): Classification accuracy based on LDA.
            nn_hit_rate (float): Fraction of neighbors for target cluster that are also in target cluster.
            nn_miss_rate (float): Fraction of neighbors outside target cluster that are in the target cluster.
            silhouette_core (float): Maximum change in spike depth throughout recording.
            cumulative_drift (float): Cumulative change in spike depth throughout recording.
            contamination_rate (float): Frequency of spikes in the refractory period.
        """

        definition = """   
        # Cluster metrics for a particular unit
        -> master
        -> CuratedClustering.Unit
        ---
        firing_rate=null: float # (Hz) firing rate for a unit 
        snr=null: float  # signal-to-noise ratio for a unit
        presence_ratio=null: float  # fraction of time in which spikes are present
        isi_violation=null: float   # rate of ISI violation as a fraction of overall rate
        number_violation=null: int  # total number of ISI violations
        amplitude_cutoff=null: float  # estimate of miss rate based on amplitude histogram
        isolation_distance=null: float  # distance to nearest cluster in Mahalanobis space
        l_ratio=null: float  # 
        d_prime=null: float  # Classification accuracy based on LDA
        nn_hit_rate=null: float  # Fraction of neighbors for target cluster that are also in target cluster
        nn_miss_rate=null: float # Fraction of neighbors outside target cluster that are in target cluster
        silhouette_score=null: float  # Standard metric for cluster overlap
        max_drift=null: float  # Maximum change in spike depth throughout recording
        cumulative_drift=null: float  # Cumulative change in spike depth throughout recording 
        contamination_rate=null: float # 
        """

    class Waveform(dj.Part):
        """Waveform metrics for a particular unit.

        Attributes:
            QualityMetrics (foreign key): QualityMetrics primary key.
            CuratedClustering.Unit (foreign key): CuratedClustering.Unit primary key.
            amplitude (float): Absolute difference between waveform peak and trough in microvolts.
            duration (float): Time between waveform peak and trough in milliseconds.
            halfwidth (float): Spike width at half max amplitude.
            pt_ratio (float): Absolute amplitude of peak divided by absolute amplitude of trough relative to 0.
            repolarization_slope (float): Slope of the regression line fit to first 30 microseconds from trough to peak.
            recovery_slope (float): Slope of the regression line fit to first 30 microseconds from peak to tail.
            spread (float): The range with amplitude over 12-percent of maximum amplitude along the probe.
            velocity_above (float): inverse velocity of waveform propagation from soma to the top of the probe.
            velocity_below (float): inverse velocity of waveform propagation from soma toward the bottom of the probe.
        """

        definition = """   
        # Waveform metrics for a particular unit
        -> master
        -> CuratedClustering.Unit
        ---
        amplitude=null: float  # (uV) absolute difference between waveform peak and trough
        duration=null: float  # (ms) time between waveform peak and trough
        halfwidth=null: float  # (ms) spike width at half max amplitude
        pt_ratio=null: float  # absolute amplitude of peak divided by absolute amplitude of trough relative to 0
        repolarization_slope=null: float  # the repolarization slope was defined by fitting a regression line to the first 30us from trough to peak
        recovery_slope=null: float  # the recovery slope was defined by fitting a regression line to the first 30us from peak to tail
        spread=null: float  # (um) the range with amplitude above 12-percent of the maximum amplitude along the probe
        velocity_above=null: float  # (s/m) inverse velocity of waveform propagation from the soma toward the top of the probe
        velocity_below=null: float  # (s/m) inverse velocity of waveform propagation from the soma toward the bottom of the probe
        """

    def make(self, key):
        """Populates tables with quality metrics data."""
        # Load metrics.csv
        clustering_method, output_dir = (
            ClusteringTask * ClusteringParamSet & key
        ).fetch1("clustering_method", "clustering_output_dir")
        output_dir = find_full_path(get_ephys_root_data_dir(), output_dir)
        sorter_name = clustering_method.replace(".", "_")

        si_sorting_analyzer_dir = output_dir / sorter_name / "sorting_analyzer"
        if si_sorting_analyzer_dir.exists():  # read from spikeinterface outputs
            import spikeinterface as si

            sorting_analyzer = si.load_sorting_analyzer(folder=si_sorting_analyzer_dir)
            qc_metrics = sorting_analyzer.get_extension("quality_metrics").get_data()
            template_metrics = sorting_analyzer.get_extension(
                "template_metrics"
            ).get_data()
            metrics_df = pd.concat([qc_metrics, template_metrics], axis=1)

            metrics_df.rename(
                columns={
                    "amplitude_median": "amplitude",
                    "isi_violations_ratio": "isi_violation",
                    "isi_violations_count": "number_violation",
                    "silhouette": "silhouette_score",
                    "rp_contamination": "contamination_rate",
                    "drift_ptp": "max_drift",
                    "drift_mad": "cumulative_drift",
                    "half_width": "halfwidth",
                    "peak_trough_ratio": "pt_ratio",
                    "peak_to_valley": "duration",
                },
                inplace=True,
            )
        else:  # read from kilosort outputs (ecephys pipeline)
            # find metric_fp
            for metric_fp in [
                output_dir / "metrics.csv",
            ]:
                if metric_fp.exists():
                    break
            else:
                raise FileNotFoundError(f"QC metrics file not found in: {output_dir}")

            metrics_df = pd.read_csv(metric_fp)

            # Conform the dataframe to match the table definition
            if "cluster_id" in metrics_df.columns:
                metrics_df.set_index("cluster_id", inplace=True)
            else:
                metrics_df.rename(
                    columns={metrics_df.columns[0]: "cluster_id"}, inplace=True
                )
                metrics_df.set_index("cluster_id", inplace=True)

            metrics_df.columns = metrics_df.columns.str.lower()

        metrics_df.replace([np.inf, -np.inf], np.nan, inplace=True)
        metrics_list = [
            dict(metrics_df.loc[unit_key["unit"]], **unit_key)
            for unit_key in (CuratedClustering.Unit & key).fetch("KEY")
        ]

        self.insert1(key)
        self.Cluster.insert(metrics_list, ignore_extra_fields=True)
        self.Waveform.insert(metrics_list, ignore_extra_fields=True)


# ---------------- HELPER FUNCTIONS ----------------


def get_spikeglx_meta_filepath(ephys_recording_key: dict) -> str:
    """Get spikeGLX data filepath."""
    # attempt to retrieve from EphysRecording.EphysFile
    spikeglx_meta_filepath = pathlib.Path(
        (
            EphysRecording.EphysFile
            & ephys_recording_key
            & 'file_path LIKE "%.ap.meta"'
        ).fetch1("file_path")
    )

    try:
        spikeglx_meta_filepath = find_full_path(
            get_ephys_root_data_dir(), spikeglx_meta_filepath
        )
    except FileNotFoundError:
        # if not found, search in session_dir again
        if not spikeglx_meta_filepath.exists():
            session_dir = find_full_path(
                get_ephys_root_data_dir(), get_session_directory(ephys_recording_key)
            )
            inserted_probe_serial_number = (
                ProbeInsertion * probe.Probe & ephys_recording_key
            ).fetch1("probe")

            spikeglx_meta_filepaths = [fp for fp in session_dir.rglob("*.ap.meta")]
            for meta_filepath in spikeglx_meta_filepaths:
                spikeglx_meta = spikeglx.SpikeGLXMeta(meta_filepath)
                if str(spikeglx_meta.probe_SN) == inserted_probe_serial_number:
                    spikeglx_meta_filepath = meta_filepath
                    break
            else:
                raise FileNotFoundError(
                    "No SpikeGLX data found for probe insertion: {}".format(
                        ephys_recording_key
                    )
                )

    return spikeglx_meta_filepath


def get_openephys_probe_data(ephys_recording_key: dict) -> list:
    """Get OpenEphys probe data from file."""
    inserted_probe_serial_number = (
        ProbeInsertion * probe.Probe & ephys_recording_key
    ).fetch1("probe")
    session_dir = find_full_path(
        get_ephys_root_data_dir(), get_session_directory(ephys_recording_key)
    )
    loaded_oe = openephys.OpenEphys(session_dir)
    probe_data = loaded_oe.probes[inserted_probe_serial_number]

    # explicitly garbage collect "loaded_oe"
    # as these may have large memory footprint and may not be cleared fast enough
    del loaded_oe
    gc.collect()

    return probe_data


def get_recording_channels_details(ephys_recording_key: dict) -> np.array:
    """Get details of recording channels for a given recording."""
    channels_details = {}

    acq_software, sample_rate = (EphysRecording & ephys_recording_key).fetch1(
        "acq_software", "sampling_rate"
    )

    probe_type = (ProbeInsertion * probe.Probe & ephys_recording_key).fetch1(
        "probe_type"
    )
    channels_details["probe_type"] = {
        "neuropixels 1.0 - 3A": "3A",
        "neuropixels 1.0 - 3B": "NP1",
        "neuropixels UHD": "NP1100",
        "neuropixels 2.0 - SS": "NP21",
        "neuropixels 2.0 - MS": "NP24",
    }[probe_type]

    electrode_config_key = (
        probe.ElectrodeConfig * EphysRecording & ephys_recording_key
    ).fetch1("KEY")
    (
        channels_details["channel_ind"],
        channels_details["x_coords"],
        channels_details["y_coords"],
        channels_details["shank_ind"],
    ) = (
        probe.ElectrodeConfig.Electrode * probe.ProbeType.Electrode
        & electrode_config_key
    ).fetch(
        "electrode", "x_coord", "y_coord", "shank"
    )
    channels_details["sample_rate"] = sample_rate
    channels_details["num_channels"] = len(channels_details["channel_ind"])

    if acq_software == "SpikeGLX":
        spikeglx_meta_filepath = get_spikeglx_meta_filepath(ephys_recording_key)
        spikeglx_recording = spikeglx.SpikeGLX(spikeglx_meta_filepath.parent)
        channels_details["uVPerBit"] = spikeglx_recording.get_channel_bit_volts("ap")[0]
        channels_details["connected"] = np.array(
            [v for *_, v in spikeglx_recording.apmeta.shankmap["data"]]
        )
    elif acq_software == "Open Ephys":
        oe_probe = get_openephys_probe_data(ephys_recording_key)
        channels_details["uVPerBit"] = oe_probe.ap_meta["channels_gains"][0]
        channels_details["connected"] = np.array(
            [
                int(v == 1)
                for c, v in oe_probe.channels_connected.items()
                if c in channels_details["channel_ind"]
            ]
        )

    return channels_details


def generate_electrode_config_entry(probe_type: str, electrode_keys: list) -> dict:
    """Generate and insert new ElectrodeConfig

    Args:
        probe_type (str): probe type (e.g. neuropixels 2.0 - SS)
        electrode_keys (list): list of keys of the probe.ProbeType.Electrode table

    Returns:
        dict: representing a key of the probe.ElectrodeConfig table
    """
    # compute hash for the electrode config (hash of dict of all ElectrodeConfig.Electrode)
    electrode_config_hash = dict_to_uuid({k["electrode"]: k for k in electrode_keys})

    electrode_list = sorted([k["electrode"] for k in electrode_keys])
    electrode_gaps = (
        [-1]
        + np.where(np.diff(electrode_list) > 1)[0].tolist()
        + [len(electrode_list) - 1]
    )
    electrode_config_name = "; ".join(
        [
            f"{electrode_list[start + 1]}-{electrode_list[end]}"
            for start, end in zip(electrode_gaps[:-1], electrode_gaps[1:])
        ]
    )
    electrode_config_key = {"electrode_config_hash": electrode_config_hash}
    econfig_entry = {
        **electrode_config_key,
        "probe_type": probe_type,
        "electrode_config_name": electrode_config_name,
    }
    econfig_electrodes = [
        {**electrode, **electrode_config_key} for electrode in electrode_keys
    ]

    return econfig_entry, econfig_electrodes<|MERGE_RESOLUTION|>--- conflicted
+++ resolved
@@ -7,10 +7,6 @@
 import datajoint as dj
 import numpy as np
 import pandas as pd
-<<<<<<< HEAD
-
-=======
->>>>>>> 1a1b18f8
 from element_interface.utils import dict_to_uuid, find_full_path, find_root_directory
 
 from . import ephys_report, probe
@@ -1039,24 +1035,11 @@
         sorter_name = clustering_method.replace(".", "_")
         si_sorting_analyzer_dir = output_dir / sorter_name / "sorting_analyzer"
 
-<<<<<<< HEAD
-        if si_waveform_dir.exists():  # Read from spikeinterface outputs
-            import spikeinterface as si
-            from spikeinterface import sorters
-
-            we: si.WaveformExtractor = si.load_waveforms(
-                si_waveform_dir, with_recording=False
-            )
-            si_sorting: si.sorters.BaseSorter = si.load_extractor(
-                si_sorting_dir / "si_sorting.pkl", base_folder=output_dir
-            )
-=======
         if si_sorting_analyzer_dir.exists():  # Read from spikeinterface outputs
             import spikeinterface as si
 
             sorting_analyzer = si.load_sorting_analyzer(folder=si_sorting_analyzer_dir)
             si_sorting = sorting_analyzer.sorting
->>>>>>> 1a1b18f8
 
             # Find representative channel for each unit
             unit_peak_channel: dict[int, np.ndarray] = (
@@ -1261,22 +1244,6 @@
             chn.pop("channel_idx"): chn for chn in electrode_query.fetch(as_dict=True)
         }
 
-<<<<<<< HEAD
-        si_waveform_dir = output_dir / sorter_name / "waveform"
-        if si_waveform_dir.exists():  # read from spikeinterface outputs
-            import spikeinterface as si
-            we: si.WaveformExtractor = si.load_waveforms(
-                si_waveform_dir, with_recording=False
-            )
-            unit_id_to_peak_channel_map: dict[
-                int, np.ndarray
-            ] = si.ChannelSparsity.from_best_channels(
-                we, 1, peak_sign="neg"
-            ).unit_id_to_channel_indices  # {unit: peak_channel_index}
-
-            # reorder channel2electrode_map according to recording channel ids
-            channel_indices = we.channel_ids_to_indices(we.channel_ids).tolist()
-=======
         si_sorting_analyzer_dir = output_dir / sorter_name / "sorting_analyzer"
         if si_sorting_analyzer_dir.exists():  # read from spikeinterface outputs
             import spikeinterface as si
@@ -1292,7 +1259,6 @@
             unit_peak_channel = {u: chn[0] for u, chn in unit_peak_channel.items()}
 
             # update channel2electrode_map to match with probe's channel index
->>>>>>> 1a1b18f8
             channel2electrode_map = {
                 idx: channel2electrode_map[int(chn_idx)]
                 for idx, chn_idx in enumerate(sorting_analyzer.get_probe().contact_ids)
