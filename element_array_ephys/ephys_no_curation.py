import gc
import importlib
import inspect
import pathlib
import re
from decimal import Decimal
import datajoint as dj
import numpy as np
import pandas as pd
from element_interface.utils import dict_to_uuid, find_full_path, find_root_directory

from . import ephys_report, probe
from .readers import kilosort, openephys, spikeglx

logger = dj.logger

schema = dj.schema()

_linking_module = None


def activate(
    ephys_schema_name: str,
    probe_schema_name: str = None,
    *,
    create_schema: bool = True,
    create_tables: bool = True,
    linking_module: str = None,
):
    """Activates the `ephys` and `probe` schemas.

    Args:
        ephys_schema_name (str): A string containing the name of the ephys schema.
        probe_schema_name (str): A string containing the name of the probe schema.
        create_schema (bool): If True, schema will be created in the database.
        create_tables (bool): If True, tables related to the schema will be created in the database.
        linking_module (str): A string containing the module name or module containing the required dependencies to activate the schema.

    Dependencies:
    Upstream tables:
        Session: A parent table to ProbeInsertion
        Probe: A parent table to EphysRecording. Probe information is required before electrophysiology data is imported.

    Functions:
        get_ephys_root_data_dir(): Returns absolute path for root data director(y/ies) with all electrophysiological recording sessions, as a list of string(s).
        get_session_direction(session_key: dict): Returns path to electrophysiology data for the a particular session as a list of strings.
        get_processed_data_dir(): Optional. Returns absolute path for processed data. Defaults to root directory.

    """

    if isinstance(linking_module, str):
        linking_module = importlib.import_module(linking_module)
    assert inspect.ismodule(
        linking_module
    ), "The argument 'dependency' must be a module's name or a module"

    global _linking_module
    _linking_module = linking_module

    probe.activate(
        probe_schema_name, create_schema=create_schema, create_tables=create_tables
    )
    schema.activate(
        ephys_schema_name,
        create_schema=create_schema,
        create_tables=create_tables,
        add_objects=_linking_module.__dict__,
    )
    ephys_report.activate(f"{ephys_schema_name}_report", ephys_schema_name)


# -------------- Functions required by the elements-ephys  ---------------


def get_ephys_root_data_dir() -> list:
    """Fetches absolute data path to ephys data directories.

    The absolute path here is used as a reference for all downstream relative paths used in DataJoint.

    Returns:
        A list of the absolute path(s) to ephys data directories.
    """
    root_directories = _linking_module.get_ephys_root_data_dir()
    if isinstance(root_directories, (str, pathlib.Path)):
        root_directories = [root_directories]

    if hasattr(_linking_module, "get_processed_root_data_dir"):
        root_directories.append(_linking_module.get_processed_root_data_dir())

    return root_directories


def get_session_directory(session_key: dict) -> str:
    """Retrieve the session directory with Neuropixels for the given session.

    Args:
        session_key (dict): A dictionary mapping subject to an entry in the subject table, and session_datetime corresponding to a session in the database.

    Returns:
        A string for the path to the session directory.
    """
    return _linking_module.get_session_directory(session_key)


def get_processed_root_data_dir() -> str:
    """Retrieve the root directory for all processed data.

    Returns:
        A string for the full path to the root directory for processed data.
    """

    if hasattr(_linking_module, "get_processed_root_data_dir"):
        return _linking_module.get_processed_root_data_dir()
    else:
        return get_ephys_root_data_dir()[0]


def get_sync_ephys_function(ephys_recording_key: dict):
    """Retrieve the synchronization function for the specified ephys recording.

    Args:
        ephys_recording_key (dict): A dictionary containing the primary key for the EphysRecording table.

    Returns:
        A function that can be used to synchronize timestamps of the ephys recording (and spikes) to the primary clock.
    """
    return _linking_module.get_sync_ephys_function(ephys_recording_key)


# ----------------------------- Table declarations ----------------------


@schema
class AcquisitionSoftware(dj.Lookup):
    """Name of software used for recording electrophysiological data.

    Attributes:
        acq_software ( varchar(24) ): Acquisition software, e.g,. SpikeGLX, OpenEphys
    """

    definition = """  # Name of software used for recording of neuropixels probes - SpikeGLX or Open Ephys
    acq_software: varchar(24)    
    """
    contents = zip(["SpikeGLX", "Open Ephys"])


@schema
class ProbeInsertion(dj.Manual):
    """Information about probe insertion across subjects and sessions.

    Attributes:
        Session (foreign key): Session primary key.
        insertion_number (foreign key, str): Unique insertion number for each probe insertion for a given session.
        probe.Probe (str): probe.Probe primary key.
    """

    definition = """
    # Probe insertion implanted into an animal for a given session.
    -> Session
    insertion_number: tinyint unsigned
    ---
    -> probe.Probe
    """

    @classmethod
    def auto_generate_entries(cls, session_key):
        """Automatically populate entries in ProbeInsertion table for a session."""
        session_dir = find_full_path(
            get_ephys_root_data_dir(), get_session_directory(session_key)
        )
        # search session dir and determine acquisition software
        for ephys_pattern, ephys_acq_type in (
            ("*.ap.meta", "SpikeGLX"),
            ("*.oebin", "Open Ephys"),
        ):
            ephys_meta_filepaths = list(session_dir.rglob(ephys_pattern))
            if ephys_meta_filepaths:
                acq_software = ephys_acq_type
                break
        else:
            raise FileNotFoundError(
                f"Ephys recording data not found!"
                f" Neither SpikeGLX nor Open Ephys recording files found in: {session_dir}"
            )

        probe_list, probe_insertion_list = [], []
        if acq_software == "SpikeGLX":
            for meta_fp_idx, meta_filepath in enumerate(ephys_meta_filepaths):
                spikeglx_meta = spikeglx.SpikeGLXMeta(meta_filepath)

                probe_key = {
                    "probe_type": spikeglx_meta.probe_model,
                    "probe": spikeglx_meta.probe_SN,
                }
                if (
                    probe_key["probe"] not in [p["probe"] for p in probe_list]
                    and probe_key not in probe.Probe()
                ):
                    probe_list.append(probe_key)

                probe_dir = meta_filepath.parent
                try:
                    probe_number = re.search("(imec)?\d{1}$", probe_dir.name).group()
                    probe_number = int(probe_number.replace("imec", ""))
                except AttributeError:
                    probe_number = meta_fp_idx

                probe_insertion_list.append(
                    {
                        **session_key,
                        "probe": spikeglx_meta.probe_SN,
                        "insertion_number": int(probe_number),
                    }
                )
        elif acq_software == "Open Ephys":
            loaded_oe = openephys.OpenEphys(session_dir)
            for probe_idx, oe_probe in enumerate(loaded_oe.probes.values()):
                probe_key = {
                    "probe_type": oe_probe.probe_model,
                    "probe": oe_probe.probe_SN,
                }
                if (
                    probe_key["probe"] not in [p["probe"] for p in probe_list]
                    and probe_key not in probe.Probe()
                ):
                    probe_list.append(probe_key)
                probe_insertion_list.append(
                    {
                        **session_key,
                        "probe": oe_probe.probe_SN,
                        "insertion_number": probe_idx,
                    }
                )
        else:
            raise NotImplementedError(f"Unknown acquisition software: {acq_software}")

        probe.Probe.insert(probe_list)
        cls.insert(probe_insertion_list, skip_duplicates=True)


@schema
class InsertionLocation(dj.Manual):
    """Stereotaxic location information for each probe insertion.

    Attributes:
        ProbeInsertion (foreign key): ProbeInsertion primary key.
        SkullReference (dict): SkullReference primary key.
        ap_location (decimal (6, 2) ): Anterior-posterior location in micrometers. Reference is 0 with anterior values positive.
        ml_location (decimal (6, 2) ): Medial-lateral location in micrometers. Reference is zero with right side values positive.
        depth (decimal (6, 2) ): Manipulator depth relative to the surface of the brain at zero. Ventral is negative.
        Theta (decimal (5, 2) ): elevation - rotation about the ml-axis in degrees relative to positive z-axis.
        phi (decimal (5, 2) ): azimuth - rotation about the dv-axis in degrees relative to the positive x-axis

    """

    definition = """
    # Brain Location of a given probe insertion.
    -> ProbeInsertion
    ---
    -> SkullReference
    ap_location: decimal(6, 2) # (um) anterior-posterior; ref is 0; more anterior is more positive
    ml_location: decimal(6, 2) # (um) medial axis; ref is 0 ; more right is more positive
    depth:       decimal(6, 2) # (um) manipulator depth relative to surface of the brain (0); more ventral is more negative
    theta=null:  decimal(5, 2) # (deg) - elevation - rotation about the ml-axis [0, 180] - w.r.t the z+ axis
    phi=null:    decimal(5, 2) # (deg) - azimuth - rotation about the dv-axis [0, 360] - w.r.t the x+ axis
    beta=null:   decimal(5, 2) # (deg) rotation about the shank of the probe [-180, 180] - clockwise is increasing in degree - 0 is the probe-front facing anterior
    """


@schema
class EphysRecording(dj.Imported):
    """Automated table with electrophysiology recording information for each probe inserted during an experimental session.

    Attributes:
        ProbeInsertion (foreign key): ProbeInsertion primary key.
        probe.ElectrodeConfig (dict): probe.ElectrodeConfig primary key.
        AcquisitionSoftware (dict): AcquisitionSoftware primary key.
        sampling_rate (float): sampling rate of the recording in Hertz (Hz).
        recording_datetime (datetime): datetime of the recording from this probe.
        recording_duration (float): duration of the entire recording from this probe in seconds.
    """

    definition = """
    # Ephys recording from a probe insertion for a given session.
    -> ProbeInsertion      
    ---
    -> probe.ElectrodeConfig
    -> AcquisitionSoftware
    sampling_rate: float # (Hz) 
    recording_datetime: datetime # datetime of the recording from this probe
    recording_duration: float # (seconds) duration of the recording from this probe
    """

    class Channel(dj.Part):
        definition = """
        -> master
        channel_idx: int  # channel index (index of the raw data)
        ---
        -> probe.ElectrodeConfig.Electrode
        channel_name="": varchar(64)  # alias of the channel
        """

    class EphysFile(dj.Part):
        """Paths of electrophysiology recording files for each insertion.

        Attributes:
            EphysRecording (foreign key): EphysRecording primary key.
            file_path (varchar(255) ): relative file path for electrophysiology recording.
        """

        definition = """
        # Paths of files of a given EphysRecording round.
        -> master
        file_path: varchar(255)  # filepath relative to root data directory
        """

    def make(self, key):
        """Populates table with electrophysiology recording information."""
        session_dir = find_full_path(
            get_ephys_root_data_dir(), get_session_directory(key)
        )
        inserted_probe_serial_number = (ProbeInsertion * probe.Probe & key).fetch1(
            "probe"
        )

        # Search session dir and determine acquisition software
        for ephys_pattern, ephys_acq_type in (
            ("*.ap.meta", "SpikeGLX"),
            ("*.oebin", "Open Ephys"),
        ):
            ephys_meta_filepaths = list(session_dir.rglob(ephys_pattern))
            if ephys_meta_filepaths:
                acq_software = ephys_acq_type
                break
        else:
            raise FileNotFoundError(
<<<<<<< HEAD
                f"Ephys recording data not found!"
                f" Neither SpikeGLX nor Open Ephys recording files found"
                f" in {session_dir}"
=======
                f"Ephys recording data not found in {session_dir}."
                "Neither SpikeGLX nor Open Ephys recording files found"
            )

        if acq_software not in AcquisitionSoftware.fetch("acq_software"):
            raise NotImplementedError(
                f"Processing ephys files from acquisition software of type {acq_software} is not yet implemented."
>>>>>>> 5f2e17da
            )

        supported_probe_types = probe.ProbeType.fetch("probe_type")

        if acq_software == "SpikeGLX":
            for meta_filepath in ephys_meta_filepaths:
                spikeglx_meta = spikeglx.SpikeGLXMeta(meta_filepath)
                if str(spikeglx_meta.probe_SN) == inserted_probe_serial_number:
                    spikeglx_meta_filepath = meta_filepath
                    break
            else:
                raise FileNotFoundError(
                    "No SpikeGLX data found for probe insertion: {}".format(key)
                )

            if spikeglx_meta.probe_model not in supported_probe_types:
                raise NotImplementedError(
                    f"Processing for neuropixels probe model {spikeglx_meta.probe_model} not yet implemented."
                )

            probe_type = spikeglx_meta.probe_model
            electrode_query = probe.ProbeType.Electrode & {"probe_type": probe_type}

            probe_electrodes = {
                (shank, shank_col, shank_row): key
                for key, shank, shank_col, shank_row in zip(
                    *electrode_query.fetch("KEY", "shank", "shank_col", "shank_row")
                )
            }  # electrode configuration
            electrode_group_members = [
                probe_electrodes[(shank, shank_col, shank_row)]
                for shank, shank_col, shank_row, _ in spikeglx_meta.shankmap["data"]
            ]  # recording session-specific electrode configuration

            econfig_entry, econfig_electrodes = generate_electrode_config_entry(
                probe_type, electrode_group_members
            )

            ephys_recording_entry = {
                **key,
                "electrode_config_hash": econfig_entry["electrode_config_hash"],
                "acq_software": acq_software,
                "sampling_rate": spikeglx_meta.meta["imSampRate"],
                "recording_datetime": spikeglx_meta.recording_time,
                "recording_duration": (
                    spikeglx_meta.recording_duration
                    or spikeglx.retrieve_recording_duration(spikeglx_meta_filepath)
                ),
            }

            root_dir = find_root_directory(
                get_ephys_root_data_dir(), spikeglx_meta_filepath
            )

            ephys_file_entries = [
                {
                    **key,
                    "file_path": spikeglx_meta_filepath.relative_to(
                        root_dir
                    ).as_posix(),
                }
            ]

            # Insert channel information
            # Get channel and electrode-site mapping
            channel2electrode_map = {
                recorded_site: probe_electrodes[(shank, shank_col, shank_row)]
                for recorded_site, (shank, shank_col, shank_row, _) in enumerate(
                    spikeglx_meta.shankmap["data"]
                )
            }

            ephys_channel_entries = [
                {
                    **key,
                    "electrode_config_hash": econfig_entry["electrode_config_hash"],
                    "channel_idx": channel_idx,
                    **channel_info,
                }
                for channel_idx, channel_info in channel2electrode_map.items()
            ]
        elif acq_software == "Open Ephys":
            dataset = openephys.OpenEphys(session_dir)
            for serial_number, probe_data in dataset.probes.items():
                if str(serial_number) == inserted_probe_serial_number:
                    break
            else:
                raise FileNotFoundError(
                    "No Open Ephys data found for probe insertion: {}".format(key)
                )

            if not probe_data.ap_meta:
                raise IOError(
                    'No analog signals found - check "structure.oebin" file or "continuous" directory'
                )

            if probe_data.probe_model not in supported_probe_types:
                raise NotImplementedError(
                    f"Processing for neuropixels probe model {probe_data.probe_model} not yet implemented."
                )

            probe_type = probe_data.probe_model
            electrode_query = probe.ProbeType.Electrode & {"probe_type": probe_type}

            probe_electrodes = {
                key["electrode"]: key for key in electrode_query.fetch("KEY")
            }  # electrode configuration

            electrode_group_members = [
                probe_electrodes[channel_idx]
                for channel_idx in probe_data.ap_meta["channels_indices"]
            ]  # recording session-specific electrode configuration

            econfig_entry, econfig_electrodes = generate_electrode_config_entry(
                probe_type, electrode_group_members
            )

            ephys_recording_entry = {
                **key,
                "electrode_config_hash": econfig_entry["electrode_config_hash"],
                "acq_software": acq_software,
                "sampling_rate": probe_data.ap_meta["sample_rate"],
                "recording_datetime": probe_data.recording_info["recording_datetimes"][
                    0
                ],
                "recording_duration": np.sum(
                    probe_data.recording_info["recording_durations"]
                ),
            }

            root_dir = find_root_directory(
                get_ephys_root_data_dir(),
                probe_data.recording_info["recording_files"][0],
            )

            ephys_file_entries = [
                {**key, "file_path": fp.relative_to(root_dir).as_posix()}
                for fp in probe_data.recording_info["recording_files"]
            ]

            channel2electrode_map = {
                channel_idx: probe_electrodes[channel_idx]
                for channel_idx in probe_data.ap_meta["channels_indices"]
            }

            ephys_channel_entries = [
                {
                    **key,
                    "electrode_config_hash": econfig_entry["electrode_config_hash"],
                    "channel_idx": channel_idx,
                    **channel_info,
                }
                for channel_idx, channel_info in channel2electrode_map.items()
            ]

            # Explicitly garbage collect "dataset" as these may have large memory footprint and may not be cleared fast enough
            del probe_data, dataset
            gc.collect()
        else:
            raise NotImplementedError(
                f"Processing ephys files from acquisition software of type {acq_software} is not yet implemented."
            )

        # Insert into probe.ElectrodeConfig (recording configuration)
        if not probe.ElectrodeConfig & {
            "electrode_config_hash": econfig_entry["electrode_config_hash"]
        }:
            probe.ElectrodeConfig.insert1(econfig_entry)
            probe.ElectrodeConfig.Electrode.insert(econfig_electrodes)

        self.insert1(ephys_recording_entry)
        self.EphysFile.insert(ephys_file_entries)
        self.Channel.insert(ephys_channel_entries)


@schema
class LFP(dj.Imported):
    """Extracts local field potentials (LFP) from an electrophysiology recording.

    Attributes:
        EphysRecording (foreign key): EphysRecording primary key.
        lfp_sampling_rate (float): Sampling rate for LFPs in Hz.
        lfp_time_stamps (longblob): Time stamps with respect to the start of the recording.
        lfp_mean (longblob): Overall mean LFP across electrodes.
    """

    definition = """
    # Acquired local field potential (LFP) from a given Ephys recording.
    -> EphysRecording
    ---
    lfp_sampling_rate: float   # (Hz)
    lfp_time_stamps: longblob  # (s) timestamps with respect to the start of the recording (recording_timestamp)
    lfp_mean: longblob         # (uV) mean of LFP across electrodes - shape (time,)
    """

    class Electrode(dj.Part):
        """Saves local field potential data for each electrode.

        Attributes:
            LFP (foreign key): LFP primary key.
            probe.ElectrodeConfig.Electrode (foreign key): probe.ElectrodeConfig.Electrode primary key.
            lfp (longblob): LFP recording at this electrode in microvolts.
        """

        definition = """
        -> master
        -> probe.ElectrodeConfig.Electrode  
        ---
        lfp: longblob               # (uV) recorded lfp at this electrode 
        """

    def make(self, key):
        """Populates the LFP tables."""
        acq_software = (EphysRecording * ProbeInsertion & key).fetch1("acq_software")

        # Get probe information to recording object
        electrodes_df = (
            (
                EphysRecording.Channel
                * probe.ElectrodeConfig.Electrode
                * probe.ProbeType.Electrode
                & key
            )
            .fetch(format="frame")
            .reset_index()
        )

        electrode_keys, lfp = [], []
        if acq_software == "SpikeGLX":
            spikeglx_meta_filepath = get_spikeglx_meta_filepath(key)
            spikeglx_recording = spikeglx.SpikeGLX(spikeglx_meta_filepath.parent)

            lfp_channel_ind = spikeglx_recording.lfmeta.recording_channels[
                -1 :: -self._skip_channel_counts
            ]

            # Extract LFP data at specified channels and convert to uV
            lfp = spikeglx_recording.lf_timeseries[
                :, lfp_channel_ind
            ]  # (sample x channel)
            lfp = (
                lfp * spikeglx_recording.get_channel_bit_volts("lf")[lfp_channel_ind]
            ).T  # (channel x sample)

            self.insert1(
                dict(
                    key,
                    lfp_sampling_rate=spikeglx_recording.lfmeta.meta["imSampRate"],
                    lfp_time_stamps=(
                        np.arange(lfp.shape[1])
                        / spikeglx_recording.lfmeta.meta["imSampRate"]
                    ),
                    lfp_mean=lfp.mean(axis=0),
                )
            )

            electrode_query = (
                probe.ProbeType.Electrode
                * probe.ElectrodeConfig.Electrode
                * EphysRecording
                & key
            )
            probe_electrodes = {
                (shank, shank_col, shank_row): key
                for key, shank, shank_col, shank_row in zip(
                    *electrode_query.fetch("KEY", "shank", "shank_col", "shank_row")
                )
            }

            for recorded_site in lfp_channel_ind:
                shank, shank_col, shank_row, _ = spikeglx_recording.apmeta.shankmap[
                    "data"
                ][recorded_site]
                electrode_keys.append(probe_electrodes[(shank, shank_col, shank_row)])
        elif acq_software == "Trellis":
            import spikeinterface as si
            from spikeinterface import extractors

            si_extractor = si.extractors.neoextractors.blackrock.BlackrockRecordingExtractor

            nsx2_relpaths = (EphysRecording.EphysFile & key).fetch("file_path")
            nsx2_fullpaths = [
                find_full_path(get_ephys_root_data_dir(), f + ".ns2")
                for f in nsx2_relpaths
            ]
            si_recs = []
            for f in nsx2_fullpaths:
                si_rec = si_extractor(file_path=f, stream_name="nsx2")
                # find & remove non-ephys channels
                non_ephys_chns = set(si_rec.channel_ids) - set(
                    (electrodes_df.channel_idx.values + 1).astype(str)
                )
                si_recs.append(si_rec.remove_channels(list(non_ephys_chns)))
            si_recording = si.concatenate_recordings(si_recs)

            ephys_sync_func = get_sync_ephys_function(key)
            synced_timestamps = ephys_sync_func(si_recording.get_times())

            self.insert1(
                dict(
                    key,
                    lfp_sampling_rate=si_recording.sampling_frequency,
                    lfp_time_stamps=synced_timestamps,
                    lfp_mean=si_recording.get_traces(return_scaled=True).mean(axis=1),
                )
            )
            # single insert in loop to mitigate potential memory issue
            for chn_idx in range(si_recording.get_num_channels()):
                chn_id = si_recording.channel_ids[chn_idx]
                lfp = si_recording.get_traces(channel_ids=[chn_id], return_scaled=True).flatten()
                electrode_key = dict(electrodes_df.query(f"channel_idx == {chn_idx}").iloc[0])
                self.Electrode.insert1({
                    **key,
                    **electrode_key,
                    "lfp": lfp}, ignore_extra_fields=True)
        else:
            raise NotImplementedError(
                f"LFP extraction from acquisition software"
                f" of type {acq_software} is not yet implemented"
            )


# ------------ Clustering --------------


@schema
class ClusteringMethod(dj.Lookup):
    """Kilosort clustering method.

    Attributes:
        clustering_method (foreign key, varchar(16) ): Kilosort clustering method.
        clustering_methods_desc (varchar(1000) ): Additional description of the clustering method.
    """

    definition = """
    # Method for clustering
    clustering_method: varchar(16)
    ---
    clustering_method_desc: varchar(1000)
    """

    contents = [
        ("kilosort2", "kilosort2 clustering method"),
        ("kilosort2.5", "kilosort2.5 clustering method"),
        ("kilosort3", "kilosort3 clustering method"),
    ]


@schema
class ClusteringParamSet(dj.Lookup):
    """Parameters to be used in clustering procedure for spike sorting.

    Attributes:
        paramset_idx (foreign key): Unique ID for the clustering parameter set.
        ClusteringMethod (dict): ClusteringMethod primary key.
        paramset_desc (varchar(128) ): Description of the clustering parameter set.
        param_set_hash (uuid): UUID hash for the parameter set.
        params (longblob): Set of clustering parameters.
    """

    definition = """
    # Parameter set to be used in a clustering procedure
    paramset_idx:  smallint
    ---
    -> ClusteringMethod    
    paramset_desc: varchar(128)
    param_set_hash: uuid
    unique index (param_set_hash)
    params: longblob  # dictionary of all applicable parameters
    """

    @classmethod
    def insert_new_params(
        cls,
        clustering_method: str,
        paramset_desc: str,
        params: dict,
        paramset_idx: int = None,
    ):
        """Inserts new parameters into the ClusteringParamSet table.

        Args:
            clustering_method (str): name of the clustering method.
            paramset_desc (str): description of the parameter set
            params (dict): clustering parameters
            paramset_idx (int, optional): Unique parameter set ID. Defaults to None.
        """
        if paramset_idx is None:
            paramset_idx = (
                dj.U().aggr(cls, n="max(paramset_idx)").fetch1("n") or 0
            ) + 1

        param_dict = {
            "clustering_method": clustering_method,
            "paramset_idx": paramset_idx,
            "paramset_desc": paramset_desc,
            "params": params,
            "param_set_hash": dict_to_uuid(
                {**params, "clustering_method": clustering_method}
            ),
        }
        param_query = cls & {"param_set_hash": param_dict["param_set_hash"]}

        if param_query:  # If the specified param-set already exists
            existing_paramset_idx = param_query.fetch1("paramset_idx")
            if (
                existing_paramset_idx == paramset_idx
            ):  # If the existing set has the same paramset_idx: job done
                return
            else:  # If not same name: human error, trying to add the same paramset with different name
                raise dj.DataJointError(
                    f"The specified param-set already exists"
                    f" - with paramset_idx: {existing_paramset_idx}"
                )
        else:
            if {"paramset_idx": paramset_idx} in cls.proj():
                raise dj.DataJointError(
                    f"The specified paramset_idx {paramset_idx} already exists,"
                    f" please pick a different one."
                )
            cls.insert1(param_dict)


@schema
class ClusterQualityLabel(dj.Lookup):
    """Quality label for each spike sorted cluster.

    Attributes:
        cluster_quality_label (foreign key, varchar(100) ): Cluster quality type.
        cluster_quality_description (varchar(4000) ): Description of the cluster quality type.
    """

    definition = """
    # Quality
    cluster_quality_label:  varchar(100)  # cluster quality type - e.g. 'good', 'MUA', 'noise', etc.
    ---
    cluster_quality_description:  varchar(4000)
    """
    contents = [
        ("good", "single unit"),
        ("ok", "probably a single unit, but could be contaminated"),
        ("mua", "multi-unit activity"),
        ("noise", "bad unit"),
        ("n.a.", "not available"),
    ]


@schema
class ClusteringTask(dj.Manual):
    """A clustering task to spike sort electrophysiology datasets.

    Attributes:
        EphysRecording (foreign key): EphysRecording primary key.
        ClusteringParamSet (foreign key): ClusteringParamSet primary key.
        clustering_outdir_dir (varchar (255) ): Relative path to output clustering results.
        task_mode (enum): `Trigger` computes clustering or and `load` imports existing data.
    """

    definition = """
    # Manual table for defining a clustering task ready to be run
    -> EphysRecording
    -> ClusteringParamSet
    ---
    clustering_output_dir='': varchar(255)  #  clustering output directory relative to the clustering root data directory
    task_mode='load': enum('load', 'trigger')  # 'load': load computed analysis results, 'trigger': trigger computation
    """

    @classmethod
    def infer_output_dir(cls, key, relative: bool = False, mkdir: bool = False):
        """Infer output directory if it is not provided.

        Args:
            key (dict): ClusteringTask primary key.

        Returns:
            Pathlib.Path: Expected clustering_output_dir based on the following convention: processed_dir / session_dir / probe_{insertion_number} / {clustering_method}_{paramset_idx}
            e.g.: sub4/sess1/probe_2/kilosort2_0
        """
        processed_dir = pathlib.Path(get_processed_root_data_dir())
        session_dir = find_full_path(
            get_ephys_root_data_dir(), get_session_directory(key)
        )
        root_dir = find_root_directory(get_ephys_root_data_dir(), session_dir)

        method = (
            (ClusteringParamSet * ClusteringMethod & key)
            .fetch1("clustering_method")
            .replace(".", "-")
        )

        output_dir = (
            processed_dir
            / session_dir.relative_to(root_dir)
            / f'insertion_{key["insertion_number"]}'
            / f'{method}_{key["paramset_idx"]}'
        )

        if mkdir:
            output_dir.mkdir(parents=True, exist_ok=True)
            logger.info(f"{output_dir} created!")

        return output_dir.relative_to(processed_dir) if relative else output_dir

    @classmethod
    def auto_generate_entries(cls, ephys_recording_key: dict, paramset_idx: int = 0):
        """Autogenerate entries based on a particular ephys recording.

        Args:
            ephys_recording_key (dict): EphysRecording primary key.
            paramset_idx (int, optional): Parameter index to use for clustering task. Defaults to 0.
        """
        key = {**ephys_recording_key, "paramset_idx": paramset_idx}

        processed_dir = get_processed_root_data_dir()
        output_dir = ClusteringTask.infer_output_dir(key, relative=False, mkdir=True)

        try:
            kilosort.Kilosort(
                output_dir
            )  # check if the directory is a valid Kilosort output
        except FileNotFoundError:
            task_mode = "trigger"
        else:
            task_mode = "load"

        cls.insert1(
            {
                **key,
                "clustering_output_dir": output_dir.relative_to(
                    processed_dir
                ).as_posix(),
                "task_mode": task_mode,
            }
        )


@schema
class Clustering(dj.Imported):
    """A processing table to handle each clustering task.

    Attributes:
        ClusteringTask (foreign key): ClusteringTask primary key.
        clustering_time (datetime): Time when clustering results are generated.
        package_version (varchar(16) ): Package version used for a clustering analysis.
    """

    definition = """
    # Clustering Procedure
    -> ClusteringTask
    ---
    clustering_time: datetime  # time of generation of this set of clustering results 
    package_version='': varchar(16)
    """

    def make(self, key):
        """Triggers or imports clustering analysis."""
        task_mode, output_dir = (ClusteringTask & key).fetch1(
            "task_mode", "clustering_output_dir"
        )

        if not output_dir:
            output_dir = ClusteringTask.infer_output_dir(key, relative=True, mkdir=True)
            # update clustering_output_dir
            ClusteringTask.update1(
                {**key, "clustering_output_dir": output_dir.as_posix()}
            )

        kilosort_dir = find_full_path(get_ephys_root_data_dir(), output_dir)

        if task_mode == "load":
            kilosort.Kilosort(
                kilosort_dir
            )  # check if the directory is a valid Kilosort output
        elif task_mode == "trigger":
            acq_software, clustering_method, params = (
                ClusteringTask * EphysRecording * ClusteringParamSet & key
            ).fetch1("acq_software", "clustering_method", "params")

            if "kilosort" in clustering_method:
                from element_array_ephys.readers import kilosort_triggering

                # add additional probe-recording and channels details into `params`
                params = {**params, **get_recording_channels_details(key)}
                params["fs"] = params["sample_rate"]

                if acq_software == "SpikeGLX":
                    spikeglx_meta_filepath = get_spikeglx_meta_filepath(key)
                    spikeglx_recording = spikeglx.SpikeGLX(
                        spikeglx_meta_filepath.parent
                    )
                    spikeglx_recording.validate_file("ap")

                    if clustering_method.startswith("pykilosort"):
                        kilosort_triggering.run_pykilosort(
                            continuous_file=spikeglx_recording.root_dir
                            / (spikeglx_recording.root_name + ".ap.bin"),
                            kilosort_output_directory=kilosort_dir,
                            channel_ind=params.pop("channel_ind"),
                            x_coords=params.pop("x_coords"),
                            y_coords=params.pop("y_coords"),
                            shank_ind=params.pop("shank_ind"),
                            connected=params.pop("connected"),
                            sample_rate=params.pop("sample_rate"),
                            params=params,
                        )
                    else:
                        run_kilosort = kilosort_triggering.SGLXKilosortPipeline(
                            npx_input_dir=spikeglx_meta_filepath.parent,
                            ks_output_dir=kilosort_dir,
                            params=params,
                            KS2ver=f'{Decimal(clustering_method.replace("kilosort", "")):.1f}',
                            run_CatGT=True,
                        )
                        run_kilosort.run_modules()
                elif acq_software == "Open Ephys":
                    oe_probe = get_openephys_probe_data(key)

                    assert len(oe_probe.recording_info["recording_files"]) == 1

                    # run kilosort
                    if clustering_method.startswith("pykilosort"):
                        kilosort_triggering.run_pykilosort(
                            continuous_file=pathlib.Path(
                                oe_probe.recording_info["recording_files"][0]
                            )
                            / "continuous.dat",
                            kilosort_output_directory=kilosort_dir,
                            channel_ind=params.pop("channel_ind"),
                            x_coords=params.pop("x_coords"),
                            y_coords=params.pop("y_coords"),
                            shank_ind=params.pop("shank_ind"),
                            connected=params.pop("connected"),
                            sample_rate=params.pop("sample_rate"),
                            params=params,
                        )
                    else:
                        run_kilosort = kilosort_triggering.OpenEphysKilosortPipeline(
                            npx_input_dir=oe_probe.recording_info["recording_files"][0],
                            ks_output_dir=kilosort_dir,
                            params=params,
                            KS2ver=f'{Decimal(clustering_method.replace("kilosort", "")):.1f}',
                        )
                        run_kilosort.run_modules()
            else:
                raise NotImplementedError(
                    f"Automatic triggering of {clustering_method}"
                    f" clustering analysis is not yet supported"
                )

        else:
            raise ValueError(f"Unknown task mode: {task_mode}")

        creation_time, _, _ = kilosort.extract_clustering_info(kilosort_dir)
        self.insert1({**key, "clustering_time": creation_time, "package_version": ""})


@schema
class CuratedClustering(dj.Imported):
    """Clustering results after curation.

    Attributes:
        Clustering (foreign key): Clustering primary key.
    """

    definition = """
    # Clustering results of the spike sorting step.
    -> Clustering    
    """

    class Unit(dj.Part):
        """Single unit properties after clustering and curation.

        Attributes:
            CuratedClustering (foreign key): CuratedClustering primary key.
            unit (int): Unique integer identifying a single unit.
            probe.ElectrodeConfig.Electrode (foreign key): probe.ElectrodeConfig.Electrode primary key.
            ClusteringQualityLabel (foreign key): CLusteringQualityLabel primary key.
            spike_count (int): Number of spikes in this recording for this unit.
            spike_times (longblob): Spike times of this unit, relative to start time of EphysRecording.
            spike_sites (longblob): Array of electrode associated with each spike.
            spike_depths (longblob): Array of depths associated with each spike, relative to each spike.
        """

        definition = """   
        # Properties of a given unit from a round of clustering (and curation)
        -> master
        unit: int
        ---
        -> probe.ElectrodeConfig.Electrode  # electrode with highest waveform amplitude for this unit
        -> ClusterQualityLabel
        spike_count: int         # how many spikes in this recording for this unit
        spike_times: longblob    # (s) spike times of this unit, relative to the start of the EphysRecording
        spike_sites : longblob   # array of electrode associated with each spike
        spike_depths=null : longblob  # (um) array of depths associated with each spike, relative to the (0, 0) of the probe    
        """

    def make(self, key):
        """Automated population of Unit information."""
        clustering_method, output_dir = (
            ClusteringTask * ClusteringParamSet & key
        ).fetch1("clustering_method", "clustering_output_dir")
        output_dir = find_full_path(get_ephys_root_data_dir(), output_dir)

        # Get channel and electrode-site mapping
        electrode_query = (EphysRecording.Channel & key).proj(..., "-channel_name")
        channel2electrode_map: dict[int, dict] = {
            chn.pop("channel_idx"): chn for chn in electrode_query.fetch(as_dict=True)
        }

        # Get sorter method and create output directory.
        sorter_name = clustering_method.replace(".", "_")
        si_sorting_analyzer_dir = output_dir / sorter_name / "sorting_analyzer"

        if si_sorting_analyzer_dir.exists():  # Read from spikeinterface outputs
            import spikeinterface as si

            sorting_analyzer = si.load_sorting_analyzer(folder=si_sorting_analyzer_dir)
            si_sorting = sorting_analyzer.sorting

            # Find representative channel for each unit
            unit_peak_channel: dict[int, np.ndarray] = (
                si.ChannelSparsity.from_best_channels(
                    sorting_analyzer,
                    1,
                ).unit_id_to_channel_indices
            )
            unit_peak_channel: dict[int, int] = {
                u: chn[0] for u, chn in unit_peak_channel.items()
            }

            spike_count_dict: dict[int, int] = si_sorting.count_num_spikes_per_unit()
            # {unit: spike_count}

            # update channel2electrode_map to match with probe's channel index
            channel2electrode_map = {
                idx: channel2electrode_map[int(chn_idx)]
                for idx, chn_idx in enumerate(sorting_analyzer.get_probe().contact_ids)
            }

            # Get unit id to quality label mapping
            cluster_quality_label_map = {
                int(unit_id): (
                    si_sorting.get_unit_property(unit_id, "KSLabel")
                    if "KSLabel" in si_sorting.get_property_keys()
                    else "n.a."
                )
                for unit_id in si_sorting.unit_ids
            }

            spike_locations = sorting_analyzer.get_extension("spike_locations")
            extremum_channel_inds = si.template_tools.get_template_extremum_channel(sorting_analyzer, outputs="index")
            spikes_df = pd.DataFrame(
                sorting_analyzer.sorting.to_spike_vector(extremum_channel_inds=extremum_channel_inds))

            ephys_sync_func = get_sync_ephys_function(key)

            units = []
            for unit_idx, unit_id in enumerate(si_sorting.unit_ids):
                unit_id = int(unit_id)
                unit_spikes_df = spikes_df[spikes_df.unit_index == unit_idx]
                spike_sites = np.array(
                    [
                        channel2electrode_map[chn_idx]["electrode"]
                        for chn_idx in unit_spikes_df.channel_index
                    ]
                )
                unit_spikes_loc = spike_locations.get_data()[unit_spikes_df.index]
                _, spike_depths = zip(*unit_spikes_loc)  # x-coordinates, y-coordinates
                spike_times = si_sorting.get_unit_spike_train(
                    unit_id, return_times=True
                )
                spike_times = ephys_sync_func(spike_times)

                assert len(spike_times) == len(spike_sites) == len(spike_depths)

                units.append(
                    {
                        **key,
                        **channel2electrode_map[unit_peak_channel[unit_id]],
                        "unit": unit_id,
                        "cluster_quality_label": cluster_quality_label_map[unit_id],
                        "spike_times": spike_times,
                        "spike_count": spike_count_dict[unit_id],
                        "spike_sites": spike_sites,
                        "spike_depths": spike_depths,
                    }
                )
        else:  # read from kilosort outputs
            kilosort_dataset = kilosort.Kilosort(output_dir)
            acq_software, sample_rate = (EphysRecording & key).fetch1(
                "acq_software", "sampling_rate"
            )

            sample_rate = kilosort_dataset.data["params"].get(
                "sample_rate", sample_rate
            )

            # ---------- Unit ----------
            # -- Remove 0-spike units
            withspike_idx = [
                i
                for i, u in enumerate(kilosort_dataset.data["cluster_ids"])
                if (kilosort_dataset.data["spike_clusters"] == u).any()
            ]
            valid_units = kilosort_dataset.data["cluster_ids"][withspike_idx]
            valid_unit_labels = kilosort_dataset.data["cluster_groups"][withspike_idx]

            # -- Spike-times --
            # spike_times_sec_adj > spike_times_sec > spike_times
            spike_time_key = (
                "spike_times_sec_adj"
                if "spike_times_sec_adj" in kilosort_dataset.data
                else (
                    "spike_times_sec"
                    if "spike_times_sec" in kilosort_dataset.data
                    else "spike_times"
                )
            )
            spike_times = kilosort_dataset.data[spike_time_key]
            kilosort_dataset.extract_spike_depths()

            # -- Spike-sites and Spike-depths --
            spike_sites = np.array(
                [
                    channel2electrode_map[s]["electrode"]
                    for s in kilosort_dataset.data["spike_sites"]
                ]
            )
            spike_depths = kilosort_dataset.data["spike_depths"]

            # -- Insert unit, label, peak-chn
            units = []
            for unit, unit_lbl in zip(valid_units, valid_unit_labels):
                if (kilosort_dataset.data["spike_clusters"] == unit).any():
                    unit_channel, _ = kilosort_dataset.get_best_channel(unit)
                    unit_spike_times = (
                        spike_times[kilosort_dataset.data["spike_clusters"] == unit]
                        / sample_rate
                    )
                    spike_count = len(unit_spike_times)

                    units.append(
                        {
                            **key,
                            "unit": unit,
                            "cluster_quality_label": unit_lbl,
                            **channel2electrode_map[unit_channel],
                            "spike_times": unit_spike_times,
                            "spike_count": spike_count,
                            "spike_sites": spike_sites[
                                kilosort_dataset.data["spike_clusters"] == unit
                            ],
                            "spike_depths": spike_depths[
                                kilosort_dataset.data["spike_clusters"] == unit
                            ],
                        }
                    )

        self.insert1(key)
        self.Unit.insert(units, ignore_extra_fields=True)


@schema
class WaveformSet(dj.Imported):
    """A set of spike waveforms for units out of a given CuratedClustering.

    Attributes:
        CuratedClustering (foreign key): CuratedClustering primary key.
    """

    definition = """
    # A set of spike waveforms for units out of a given CuratedClustering
    -> CuratedClustering
    """

    class PeakWaveform(dj.Part):
        """Mean waveform across spikes for a given unit.

        Attributes:
            WaveformSet (foreign key): WaveformSet primary key.
            CuratedClustering.Unit (foreign key): CuratedClustering.Unit primary key.
            peak_electrode_waveform (longblob): Mean waveform for a given unit at its representative electrode.
        """

        definition = """
        # Mean waveform across spikes for a given unit at its representative electrode
        -> master
        -> CuratedClustering.Unit
        ---
        peak_electrode_waveform: longblob  # (uV) mean waveform for a given unit at its representative electrode
        """

    class Waveform(dj.Part):
        """Spike waveforms for a given unit.

        Attributes:
            WaveformSet (foreign key): WaveformSet primary key.
            CuratedClustering.Unit (foreign key): CuratedClustering.Unit primary key.
            probe.ElectrodeConfig.Electrode (foreign key): probe.ElectrodeConfig.Electrode primary key.
            waveform_mean (longblob): mean waveform across spikes of the unit in microvolts.
            waveforms (longblob): waveforms of a sampling of spikes at the given electrode and unit.
        """

        definition = """
        # Spike waveforms and their mean across spikes for the given unit
        -> master
        -> CuratedClustering.Unit
        -> probe.ElectrodeConfig.Electrode  
        --- 
        waveform_mean: longblob   # (uV) mean waveform across spikes of the given unit
        waveforms=null: longblob  # (uV) (spike x sample) waveforms of a sampling of spikes at the given electrode for the given unit
        """

    def make(self, key):
        """Populates waveform tables."""
        clustering_method, output_dir = (
            ClusteringTask * ClusteringParamSet & key
        ).fetch1("clustering_method", "clustering_output_dir")
        output_dir = find_full_path(get_ephys_root_data_dir(), output_dir)
        sorter_name = clustering_method.replace(".", "_")

        # Get channel and electrode-site mapping
        electrode_query = (EphysRecording.Channel & key).proj(..., "-channel_name")
        channel2electrode_map: dict[int, dict] = {
            chn.pop("channel_idx"): chn for chn in electrode_query.fetch(as_dict=True)
        }

        si_sorting_analyzer_dir = output_dir / sorter_name / "sorting_analyzer"
        if si_sorting_analyzer_dir.exists():  # read from spikeinterface outputs
            import spikeinterface as si

            sorting_analyzer = si.load_sorting_analyzer(folder=si_sorting_analyzer_dir)

            # Find representative channel for each unit
            unit_peak_channel: dict[int, np.ndarray] = (
                si.ChannelSparsity.from_best_channels(
                    sorting_analyzer, 1
                ).unit_id_to_channel_indices
            )  # {unit: peak_channel_index}
            unit_peak_channel = {u: chn[0] for u, chn in unit_peak_channel.items()}

            # update channel2electrode_map to match with probe's channel index
            channel2electrode_map = {
                idx: channel2electrode_map[int(chn_idx)]
                for idx, chn_idx in enumerate(sorting_analyzer.get_probe().contact_ids)
            }

            templates = sorting_analyzer.get_extension("templates")

            def yield_unit_waveforms():
                for unit in (CuratedClustering.Unit & key).fetch(
                    "KEY", order_by="unit"
                ):
                    # Get mean waveform for this unit from all channels - (sample x channel)
                    unit_waveforms = templates.get_unit_template(
                        unit_id=unit["unit"], operator="average"
                    )
                    unit_peak_waveform = {
                        **unit,
                        "peak_electrode_waveform": unit_waveforms[
                            :, unit_peak_channel[unit["unit"]]
                        ],
                    }

                    unit_electrode_waveforms = [
                        {
                            **unit,
                            **channel2electrode_map[chn_idx],
                            "waveform_mean": unit_waveforms[:, chn_idx],
                        }
                        for chn_idx in channel2electrode_map
                    ]

                    yield unit_peak_waveform, unit_electrode_waveforms

        else:  # read from kilosort outputs (ecephys pipeline)
            kilosort_dataset = kilosort.Kilosort(output_dir)

            acq_software, probe_serial_number = (
                EphysRecording * ProbeInsertion & key
            ).fetch1("acq_software", "probe")

            # Get all units
            units = {
                u["unit"]: u
                for u in (CuratedClustering.Unit & key).fetch(
                    as_dict=True, order_by="unit"
                )
            }

            if (output_dir / "mean_waveforms.npy").exists():
                unit_waveforms = np.load(
                    output_dir / "mean_waveforms.npy"
                )  # unit x channel x sample

                def yield_unit_waveforms():
                    for unit_no, unit_waveform in zip(
                        kilosort_dataset.data["cluster_ids"], unit_waveforms
                    ):
                        unit_peak_waveform = {}
                        unit_electrode_waveforms = []
                        if unit_no in units:
                            for channel, channel_waveform in zip(
                                kilosort_dataset.data["channel_map"], unit_waveform
                            ):
                                unit_electrode_waveforms.append(
                                    {
                                        **units[unit_no],
                                        **channel2electrode_map[channel],
                                        "waveform_mean": channel_waveform,
                                    }
                                )
                                if (
                                    channel2electrode_map[channel]["electrode"]
                                    == units[unit_no]["electrode"]
                                ):
                                    unit_peak_waveform = {
                                        **units[unit_no],
                                        "peak_electrode_waveform": channel_waveform,
                                    }
                        yield unit_peak_waveform, unit_electrode_waveforms

            else:
                if acq_software == "SpikeGLX":
                    spikeglx_meta_filepath = get_spikeglx_meta_filepath(key)
                    neuropixels_recording = spikeglx.SpikeGLX(
                        spikeglx_meta_filepath.parent
                    )
                elif acq_software == "Open Ephys":
                    session_dir = find_full_path(
                        get_ephys_root_data_dir(), get_session_directory(key)
                    )
                    openephys_dataset = openephys.OpenEphys(session_dir)
                    neuropixels_recording = openephys_dataset.probes[
                        probe_serial_number
                    ]

                def yield_unit_waveforms():
                    for unit_dict in units.values():
                        unit_peak_waveform = {}
                        unit_electrode_waveforms = []

                        spikes = unit_dict["spike_times"]
                        waveforms = neuropixels_recording.extract_spike_waveforms(
                            spikes, kilosort_dataset.data["channel_map"]
                        )  # (sample x channel x spike)
                        waveforms = waveforms.transpose(
                            (1, 2, 0)
                        )  # (channel x spike x sample)
                        for channel, channel_waveform in zip(
                            kilosort_dataset.data["channel_map"], waveforms
                        ):
                            unit_electrode_waveforms.append(
                                {
                                    **unit_dict,
                                    **channel2electrode_map[channel],
                                    "waveform_mean": channel_waveform.mean(axis=0),
                                    "waveforms": channel_waveform,
                                }
                            )
                            if (
                                channel2electrode_map[channel]["electrode"]
                                == unit_dict["electrode"]
                            ):
                                unit_peak_waveform = {
                                    **unit_dict,
                                    "peak_electrode_waveform": channel_waveform.mean(
                                        axis=0
                                    ),
                                }

                        yield unit_peak_waveform, unit_electrode_waveforms

        # insert waveform on a per-unit basis to mitigate potential memory issue
        self.insert1(key)
        for unit_peak_waveform, unit_electrode_waveforms in yield_unit_waveforms():
            if unit_peak_waveform:
                self.PeakWaveform.insert1(unit_peak_waveform, ignore_extra_fields=True)
            if unit_electrode_waveforms:
                self.Waveform.insert(unit_electrode_waveforms, ignore_extra_fields=True)


@schema
class QualityMetrics(dj.Imported):
    """Clustering and waveform quality metrics.

    Attributes:
        CuratedClustering (foreign key): CuratedClustering primary key.
    """

    definition = """
    # Clusters and waveforms metrics
    -> CuratedClustering    
    """

    class Cluster(dj.Part):
        """Cluster metrics for a unit.

        Attributes:
            QualityMetrics (foreign key): QualityMetrics primary key.
            CuratedClustering.Unit (foreign key): CuratedClustering.Unit primary key.
            firing_rate (float): Firing rate of the unit.
            snr (float): Signal-to-noise ratio for a unit.
            presence_ratio (float): Fraction of time where spikes are present.
            isi_violation (float): rate of ISI violation as a fraction of overall rate.
            number_violation (int): Total ISI violations.
            amplitude_cutoff (float): Estimate of miss rate based on amplitude histogram.
            isolation_distance (float): Distance to nearest cluster.
            l_ratio (float): Amount of empty space between a cluster and other spikes in dataset.
            d_prime (float): Classification accuracy based on LDA.
            nn_hit_rate (float): Fraction of neighbors for target cluster that are also in target cluster.
            nn_miss_rate (float): Fraction of neighbors outside target cluster that are in the target cluster.
            silhouette_core (float): Maximum change in spike depth throughout recording.
            cumulative_drift (float): Cumulative change in spike depth throughout recording.
            contamination_rate (float): Frequency of spikes in the refractory period.
        """

        definition = """   
        # Cluster metrics for a particular unit
        -> master
        -> CuratedClustering.Unit
        ---
        firing_rate=null: float # (Hz) firing rate for a unit 
        snr=null: float  # signal-to-noise ratio for a unit
        presence_ratio=null: float  # fraction of time in which spikes are present
        isi_violation=null: float   # rate of ISI violation as a fraction of overall rate
        number_violation=null: int  # total number of ISI violations
        amplitude_cutoff=null: float  # estimate of miss rate based on amplitude histogram
        isolation_distance=null: float  # distance to nearest cluster in Mahalanobis space
        l_ratio=null: float  # 
        d_prime=null: float  # Classification accuracy based on LDA
        nn_hit_rate=null: float  # Fraction of neighbors for target cluster that are also in target cluster
        nn_miss_rate=null: float # Fraction of neighbors outside target cluster that are in target cluster
        silhouette_score=null: float  # Standard metric for cluster overlap
        max_drift=null: float  # Maximum change in spike depth throughout recording
        cumulative_drift=null: float  # Cumulative change in spike depth throughout recording 
        contamination_rate=null: float # 
        """

    class Waveform(dj.Part):
        """Waveform metrics for a particular unit.

        Attributes:
            QualityMetrics (foreign key): QualityMetrics primary key.
            CuratedClustering.Unit (foreign key): CuratedClustering.Unit primary key.
            amplitude (float): Absolute difference between waveform peak and trough in microvolts.
            duration (float): Time between waveform peak and trough in milliseconds.
            halfwidth (float): Spike width at half max amplitude.
            pt_ratio (float): Absolute amplitude of peak divided by absolute amplitude of trough relative to 0.
            repolarization_slope (float): Slope of the regression line fit to first 30 microseconds from trough to peak.
            recovery_slope (float): Slope of the regression line fit to first 30 microseconds from peak to tail.
            spread (float): The range with amplitude over 12-percent of maximum amplitude along the probe.
            velocity_above (float): inverse velocity of waveform propagation from soma to the top of the probe.
            velocity_below (float): inverse velocity of waveform propagation from soma toward the bottom of the probe.
        """

        definition = """   
        # Waveform metrics for a particular unit
        -> master
        -> CuratedClustering.Unit
        ---
        amplitude=null: float  # (uV) absolute difference between waveform peak and trough
        duration=null: float  # (ms) time between waveform peak and trough
        halfwidth=null: float  # (ms) spike width at half max amplitude
        pt_ratio=null: float  # absolute amplitude of peak divided by absolute amplitude of trough relative to 0
        repolarization_slope=null: float  # the repolarization slope was defined by fitting a regression line to the first 30us from trough to peak
        recovery_slope=null: float  # the recovery slope was defined by fitting a regression line to the first 30us from peak to tail
        spread=null: float  # (um) the range with amplitude above 12-percent of the maximum amplitude along the probe
        velocity_above=null: float  # (s/m) inverse velocity of waveform propagation from the soma toward the top of the probe
        velocity_below=null: float  # (s/m) inverse velocity of waveform propagation from the soma toward the bottom of the probe
        """

    def make(self, key):
        """Populates tables with quality metrics data."""
        # Load metrics.csv
        clustering_method, output_dir = (
            ClusteringTask * ClusteringParamSet & key
        ).fetch1("clustering_method", "clustering_output_dir")
        output_dir = find_full_path(get_ephys_root_data_dir(), output_dir)
        sorter_name = clustering_method.replace(".", "_")

        si_sorting_analyzer_dir = output_dir / sorter_name / "sorting_analyzer"
        if si_sorting_analyzer_dir.exists():  # read from spikeinterface outputs
            import spikeinterface as si

            sorting_analyzer = si.load_sorting_analyzer(folder=si_sorting_analyzer_dir)
            qc_metrics = sorting_analyzer.get_extension("quality_metrics").get_data()
            template_metrics = sorting_analyzer.get_extension(
                "template_metrics"
            ).get_data()
            metrics_df = pd.concat([qc_metrics, template_metrics], axis=1)

            metrics_df.rename(
                columns={
                    "amplitude_median": "amplitude",
                    "isi_violations_ratio": "isi_violation",
                    "isi_violations_count": "number_violation",
                    "silhouette": "silhouette_score",
                    "rp_contamination": "contamination_rate",
                    "drift_ptp": "max_drift",
                    "drift_mad": "cumulative_drift",
                    "half_width": "halfwidth",
                    "peak_trough_ratio": "pt_ratio",
                    "peak_to_valley": "duration",
                },
                inplace=True,
            )
        else:  # read from kilosort outputs (ecephys pipeline)
            # find metric_fp
            for metric_fp in [
                output_dir / "metrics.csv",
            ]:
                if metric_fp.exists():
                    break
            else:
                raise FileNotFoundError(f"QC metrics file not found in: {output_dir}")

            metrics_df = pd.read_csv(metric_fp)

            # Conform the dataframe to match the table definition
            if "cluster_id" in metrics_df.columns:
                metrics_df.set_index("cluster_id", inplace=True)
            else:
                metrics_df.rename(
                    columns={metrics_df.columns[0]: "cluster_id"}, inplace=True
                )
                metrics_df.set_index("cluster_id", inplace=True)

            metrics_df.columns = metrics_df.columns.str.lower()

        metrics_df.replace([np.inf, -np.inf], np.nan, inplace=True)
        metrics_list = [
            dict(metrics_df.loc[unit_key["unit"]], **unit_key)
            for unit_key in (CuratedClustering.Unit & key).fetch("KEY")
        ]

        self.insert1(key)
        self.Cluster.insert(metrics_list, ignore_extra_fields=True)
        self.Waveform.insert(metrics_list, ignore_extra_fields=True)


# ---------------- HELPER FUNCTIONS ----------------


def get_spikeglx_meta_filepath(ephys_recording_key: dict) -> str:
    """Get spikeGLX data filepath."""
    # attempt to retrieve from EphysRecording.EphysFile
    spikeglx_meta_filepath = pathlib.Path(
        (
            EphysRecording.EphysFile
            & ephys_recording_key
            & 'file_path LIKE "%.ap.meta"'
        ).fetch1("file_path")
    )

    try:
        spikeglx_meta_filepath = find_full_path(
            get_ephys_root_data_dir(), spikeglx_meta_filepath
        )
    except FileNotFoundError:
        # if not found, search in session_dir again
        if not spikeglx_meta_filepath.exists():
            session_dir = find_full_path(
                get_ephys_root_data_dir(), get_session_directory(ephys_recording_key)
            )
            inserted_probe_serial_number = (
                ProbeInsertion * probe.Probe & ephys_recording_key
            ).fetch1("probe")

            spikeglx_meta_filepaths = [fp for fp in session_dir.rglob("*.ap.meta")]
            for meta_filepath in spikeglx_meta_filepaths:
                spikeglx_meta = spikeglx.SpikeGLXMeta(meta_filepath)
                if str(spikeglx_meta.probe_SN) == inserted_probe_serial_number:
                    spikeglx_meta_filepath = meta_filepath
                    break
            else:
                raise FileNotFoundError(
                    "No SpikeGLX data found for probe insertion: {}".format(
                        ephys_recording_key
                    )
                )

    return spikeglx_meta_filepath


def get_openephys_probe_data(ephys_recording_key: dict) -> list:
    """Get OpenEphys probe data from file."""
    inserted_probe_serial_number = (
        ProbeInsertion * probe.Probe & ephys_recording_key
    ).fetch1("probe")
    session_dir = find_full_path(
        get_ephys_root_data_dir(), get_session_directory(ephys_recording_key)
    )
    loaded_oe = openephys.OpenEphys(session_dir)
    probe_data = loaded_oe.probes[inserted_probe_serial_number]

    # explicitly garbage collect "loaded_oe"
    # as these may have large memory footprint and may not be cleared fast enough
    del loaded_oe
    gc.collect()

    return probe_data


def get_recording_channels_details(ephys_recording_key: dict) -> np.array:
    """Get details of recording channels for a given recording."""
    channels_details = {}

    acq_software, sample_rate = (EphysRecording & ephys_recording_key).fetch1(
        "acq_software", "sampling_rate"
    )

    probe_type = (ProbeInsertion * probe.Probe & ephys_recording_key).fetch1(
        "probe_type"
    )
    channels_details["probe_type"] = {
        "neuropixels 1.0 - 3A": "3A",
        "neuropixels 1.0 - 3B": "NP1",
        "neuropixels UHD": "NP1100",
        "neuropixels 2.0 - SS": "NP21",
        "neuropixels 2.0 - MS": "NP24",
    }[probe_type]

    electrode_config_key = (
        probe.ElectrodeConfig * EphysRecording & ephys_recording_key
    ).fetch1("KEY")
    (
        channels_details["channel_ind"],
        channels_details["x_coords"],
        channels_details["y_coords"],
        channels_details["shank_ind"],
    ) = (
        probe.ElectrodeConfig.Electrode * probe.ProbeType.Electrode
        & electrode_config_key
    ).fetch(
        "electrode", "x_coord", "y_coord", "shank"
    )
    channels_details["sample_rate"] = sample_rate
    channels_details["num_channels"] = len(channels_details["channel_ind"])

    if acq_software == "SpikeGLX":
        spikeglx_meta_filepath = get_spikeglx_meta_filepath(ephys_recording_key)
        spikeglx_recording = spikeglx.SpikeGLX(spikeglx_meta_filepath.parent)
        channels_details["uVPerBit"] = spikeglx_recording.get_channel_bit_volts("ap")[0]
        channels_details["connected"] = np.array(
            [v for *_, v in spikeglx_recording.apmeta.shankmap["data"]]
        )
    elif acq_software == "Open Ephys":
        oe_probe = get_openephys_probe_data(ephys_recording_key)
        channels_details["uVPerBit"] = oe_probe.ap_meta["channels_gains"][0]
        channels_details["connected"] = np.array(
            [
                int(v == 1)
                for c, v in oe_probe.channels_connected.items()
                if c in channels_details["channel_ind"]
            ]
        )

    return channels_details


def generate_electrode_config_entry(probe_type: str, electrode_keys: list) -> dict:
    """Generate and insert new ElectrodeConfig

    Args:
        probe_type (str): probe type (e.g. neuropixels 2.0 - SS)
        electrode_keys (list): list of keys of the probe.ProbeType.Electrode table

    Returns:
        dict: representing a key of the probe.ElectrodeConfig table
    """
    # compute hash for the electrode config (hash of dict of all ElectrodeConfig.Electrode)
    electrode_config_hash = dict_to_uuid({k["electrode"]: k for k in electrode_keys})

    electrode_list = sorted([k["electrode"] for k in electrode_keys])
    electrode_gaps = (
        [-1]
        + np.where(np.diff(electrode_list) > 1)[0].tolist()
        + [len(electrode_list) - 1]
    )
    electrode_config_name = "; ".join(
        [
            f"{electrode_list[start + 1]}-{electrode_list[end]}"
            for start, end in zip(electrode_gaps[:-1], electrode_gaps[1:])
        ]
    )
    electrode_config_key = {"electrode_config_hash": electrode_config_hash}
    econfig_entry = {
        **electrode_config_key,
        "probe_type": probe_type,
        "electrode_config_name": electrode_config_name,
    }
    econfig_electrodes = [
        {**electrode, **electrode_config_key} for electrode in electrode_keys
    ]

    return econfig_entry, econfig_electrodes<|MERGE_RESOLUTION|>--- conflicted
+++ resolved
@@ -334,11 +334,6 @@
                 break
         else:
             raise FileNotFoundError(
-<<<<<<< HEAD
-                f"Ephys recording data not found!"
-                f" Neither SpikeGLX nor Open Ephys recording files found"
-                f" in {session_dir}"
-=======
                 f"Ephys recording data not found in {session_dir}."
                 "Neither SpikeGLX nor Open Ephys recording files found"
             )
@@ -346,7 +341,6 @@
         if acq_software not in AcquisitionSoftware.fetch("acq_software"):
             raise NotImplementedError(
                 f"Processing ephys files from acquisition software of type {acq_software} is not yet implemented."
->>>>>>> 5f2e17da
             )
 
         supported_probe_types = probe.ProbeType.fetch("probe_type")
