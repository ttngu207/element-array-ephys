--- conflicted
+++ resolved
@@ -96,13 +96,8 @@
     Args:
         session_key (dict): A dictionary mapping subject to an entry in the subject table, and session_datetime corresponding to a session in the database.
 
-<<<<<<< HEAD
-    Returns: 
-        A string for the path to the session directory. 
-=======
     Returns:
         A string for the path to the session directory.
->>>>>>> 44a2582e
     """
     return _linking_module.get_session_directory(session_key)
 
@@ -1364,16 +1359,10 @@
     return probe_data
 
 
-<<<<<<< HEAD
-def get_neuropixels_channel2electrode_map(ephys_recording_key: dict, acq_software: str) -> dict:
-    """Get the channel map for neuropixels probe.
-    """
-=======
 def get_neuropixels_channel2electrode_map(
     ephys_recording_key: dict, acq_software: str
 ) -> dict:
     """Get the channel map for neuropixels probe."""
->>>>>>> 44a2582e
     if acq_software == "SpikeGLX":
         spikeglx_meta_filepath = get_spikeglx_meta_filepath(ephys_recording_key)
         spikeglx_meta = spikeglx.SpikeGLXMeta(spikeglx_meta_filepath)
@@ -1464,12 +1453,7 @@
 
 
 def get_recording_channels_details(ephys_recording_key: dict) -> np.array:
-<<<<<<< HEAD
-    """Get details of recording channels for a given recording.
-    """
-=======
     """Get details of recording channels for a given recording."""
->>>>>>> 44a2582e
     channels_details = {}
 
     acq_software, sample_rate = (EphysRecording & ephys_recording_key).fetch1(
