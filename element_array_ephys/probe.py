--- conflicted
+++ resolved
@@ -146,65 +146,6 @@
             ),
         }
 
-<<<<<<< HEAD
-=======
-        def build_electrodes(
-            site_count: int,
-            col_spacing: float,
-            row_spacing: float,
-            white_spacing: float,
-            col_count: int,
-            shank_count: int,
-            shank_spacing: float,
-        ) -> dict:
-            """Builds electrode layouts.
-
-            Args:
-                site_count (int): site count per shank
-                col_spacing (float): (um) horizontal spacing between sites
-                row_spacing (float): (um) vertical spacing between columns
-                white_spacing (float): (um) offset spacing
-                col_count (int): number of column per shank
-                shank_count (int): number of shank
-                shank_spacing (float): spacing between shanks
-            """
-            row_count = int(site_count / col_count)
-            x_coords = np.tile(
-                np.arange(0, col_spacing * col_count, col_spacing), row_count
-            )
-            y_coords = np.repeat(np.arange(row_count) * row_spacing, col_count)
-
-            if white_spacing:
-                x_white_spaces = np.tile(
-                    [white_spacing, white_spacing, 0, 0], int(row_count / 2)
-                )
-                x_coords = x_coords + x_white_spaces
-
-            shank_cols = np.tile(range(col_count), row_count)
-            shank_rows = np.repeat(range(row_count), col_count)
-
-            npx_electrodes = []
-            for shank_no in range(shank_count):
-                npx_electrodes.extend(
-                    [
-                        {
-                            "electrode": (site_count * shank_no) + e_id,
-                            "shank": shank_no,
-                            "shank_col": c_id,
-                            "shank_row": r_id,
-                            "x_coord": x + (shank_no * shank_spacing),
-                            "y_coord": y,
-                        }
-                        for e_id, (c_id, r_id, x, y) in enumerate(
-                            zip(shank_cols, shank_rows, x_coords, y_coords)
-                        )
-                    ]
-                )
-
-            return npx_electrodes
-
-        electrodes = build_electrodes(**neuropixels_probes_config[probe_type])
->>>>>>> c3ad36f8
         probe_type = {"probe_type": probe_type}
         electrode_layouts: list[dict] = build_electrode_layouts(
             **{**neuropixels_probes_config[probe_type["probe_type"]], **probe_type}
